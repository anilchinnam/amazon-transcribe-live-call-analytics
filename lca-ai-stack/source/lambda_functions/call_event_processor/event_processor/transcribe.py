--- conflicted
+++ resolved
@@ -523,8 +523,6 @@
 ) -> List[Coroutine]:
     """Add Lex Agent Assist GraphQL Mutations"""
     # pylint: disable=too-many-locals
-<<<<<<< HEAD
-=======
     call_id: str = message["CallId"]
     channel: str = message["Channel"]
     is_partial: bool = message["IsPartial"]
@@ -535,22 +533,21 @@
     # Use "OriginalTranscript", if defined (optionally set by transcript lambda hook fn)"
     transcript: str = message.get("OriginalTranscript", message["Transcript"]) 
     created_at = datetime.utcnow().astimezone().isoformat()
->>>>>>> cff18c1f
 
     send_lex_agent_assist_args = []
-    if (message["Channel"] == "CALLER" and not message["IsPartial"]):
+    if (channel == "CALLER" and not is_partial):
         send_lex_agent_assist_args.append(
                 dict(
-                    content=message["Transcript"],
+                    content=transcript,
                     transcript_segment_args=dict(
-                        CallId=message["CallId"],
+                        CallId=call_id,
                         Channel="AGENT_ASSISTANT",
-                        CreatedAt=message["CreatedAt"],
-                        EndTime=message["EndTime"],
+                        CreatedAt=created_at,
+                        EndTime=end_time,
                         ExpiresAfter=get_ttl(),
-                        IsPartial=message["IsPartial"],
+                        IsPartial=is_partial,
                         SegmentId=str(uuid.uuid4()),
-                        StartTime=message["StartTime"],
+                        StartTime=start_time,
                         Status="TRANSCRIBING",
                     ),
                 )
@@ -638,8 +635,6 @@
 ) -> List[Coroutine]:
     """Add Lambda Agent Assist GraphQL Mutations"""
     # pylint: disable=too-many-locals
-<<<<<<< HEAD
-=======
     call_id: str = message["CallId"]
     channel: str = message["Channel"]
     is_partial: bool = message["IsPartial"]
@@ -650,22 +645,21 @@
     # Use "OriginalTranscript", if defined (optionally set by transcript lambda hook fn)"
     transcript: str = message.get("OriginalTranscript", message["Transcript"]) 
     created_at = datetime.utcnow().astimezone().isoformat()
->>>>>>> cff18c1f
 
     send_lambda_agent_assist_args = []
-    if (message["Channel"] == "CALLER" and not message["IsPartial"]):
+    if (channel == "CALLER" and not is_partial):
         send_lambda_agent_assist_args.append(
                 dict(
-                    content=message["Transcript"],
+                    content=transcript,
                     transcript_segment_args=dict(
-                        CallId=message["CallId"],
+                        CallId=call_id,
                         Channel="AGENT_ASSISTANT",
-                        CreatedAt=message["CreatedAt"],
-                        EndTime=message["EndTime"],
+                        CreatedAt=created_at,
+                        EndTime=end_time,
                         ExpiresAfter=get_ttl(),
-                        IsPartial=message["IsPartial"],
+                        IsPartial=is_partial,
                         SegmentId=str(uuid.uuid4()),
-                        StartTime=message["StartTime"],
+                        StartTime=start_time,
                         Status="TRANSCRIBING",
                     ),
                 )
@@ -782,7 +776,6 @@
 
     elif event_type == "ADD_TRANSCRIPT_SEGMENT":
 
-<<<<<<< HEAD
         # ADD_TRANSCRIPT_SEGMENT event supports these 3 types of message structure. 
         #   The logic for populating transcripts, sentiment values and agent assist messages depend on 
         #    which one of these 3 json structures are populated in the KDS Event message.  
@@ -801,8 +794,6 @@
             **normalize_transcript_segment({**message}),
         }
         
-=======
->>>>>>> cff18c1f
         LOGGER.debug("Add Transcript Segment")
 
         # Invoke custom lambda hook (if any) and use returned version of message.
