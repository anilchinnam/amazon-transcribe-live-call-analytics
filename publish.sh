--- conflicted
+++ resolved
@@ -184,21 +184,21 @@
 echo "SKIPPING $dir (unchanged)"
 fi
 
-
-<<<<<<< HEAD
 dir=lca-talkdesk-voicestream-stack
+if haschanged $dir; then
 echo "PACKAGING $dir"
 pushd $dir/deployment
 rm -rf ../out
 chmod +x ./build-s3-dist.sh
-./build-s3-dist.sh $BUCKET_BASENAME $PREFIX_AND_VERSION/lca-talkdesk-voicestream-stack $VERSION $REGION || exit 1
-popd
-
-dir=lca-websocket-stack
-=======
+./build-s3-dist.sh $BUCKET_BASENAME $PREFIX_AND_VERSION/$dir $VERSION $REGION || exit 1
+popd
+update_checksum $dir
+else
+echo "SKIPPING $dir (unchanged)"
+fi
+
 dir=lca-websocket-transcriber-stack
 if haschanged $dir; then
->>>>>>> 83565bc2
 echo "PACKAGING $dir"
 pushd $dir/deployment
 rm -rf ../out
