AWSTemplateFormatVersion: '2010-09-09'
Transform: AWS::Serverless-2016-10-31

Description: Amazon Transcribe Live Call Analytics with Agent Assist - Amazon Chime SDK Call Analytics w/Amazon Chime SDK Voice Connector

Parameters:
  LCAStackName:
    Type: String
    Description: Name of the LCA stack to prepend to resources.

  EnableVoiceToneAnalysis:
    Type: String
    Default: true
    AllowedValues:
      - true
      - false
    Description: >
      Set to true to enable Chime voice tone analysis. This is only used if Chime
      Call Analytics is enabled.

  AudioFilePrefix:
    Type: String
    Default: lca-audio-recordings/
    Description: >-
      The Amazon S3 prefix where the merged output audio files will be saved (must end in "/")

  CallAnalyticsPrefix:
    Type: String
    Default: lca-call-analytics/
    Description: The Amazon S3 prefix where the post-call analytics files will be saved, when using analytics api mode (must end in "/")

  KinesisDataStreamName:
    Type: String
    Description: >-
      Name of Kinesis Data Stream to publish events to

  KinesisDataStreamArn:
    Type: String
    Description: >-
      Arn of Kinesis Data Stream to publish events to

  S3BucketName:
    Type: String
    Description: >-
      S3 Bucket name for recordings

  TranscribeApiMode:
    Type: String
    Default: analytics
    AllowedValues:
      - standard
      - analytics
    Description: Set the default operational mode for Transcribe

  IsPartialTranscriptEnabled:
    Type: String
    Default: 'true'
    Description: >-
      Enable partial transcripts to receive low latency evolving transcriptions for each conversation turn. Set to false to process only the
      final version of each conversation turn.
    AllowedValues:
      - 'true'
      - 'false'

  IsContentRedactionEnabled:
    Type: String
    Default: 'false'
    Description: >-
      Enable content redaction from Amazon Transcribe transcription output. This is only used when
      the 'en-US' language is selected in the TranscribeLanguageCode parameter.
    AllowedValues:
      - 'true'
      - 'false'

  TranscribeContentRedactionType:
    Type: String
    Default: PII
    Description: >-
      Type of content redaction from Amazon Transcribe transcription output
    AllowedValues:
      - PII

  TranscribeLanguageCode:
    Type: String
    Description: >-
      Language code to be used for Amazon Transcribe
    Default: en-US
    AllowedValues:
      - en-US
      - es-US
      - en-GB
      - fr-CA
      - fr-FR
      - en-AU
      - it-IT
      - de-DE
      - pt-BR
      - ja-JP
      - ko-KR
      - zh-CN

  TranscribePiiEntityTypes:
    Type: String
    # yamllint disable rule:line-length
    Default: BANK_ACCOUNT_NUMBER,BANK_ROUTING,CREDIT_DEBIT_NUMBER,CREDIT_DEBIT_CVV,CREDIT_DEBIT_EXPIRY,PIN,EMAIL,ADDRESS,NAME,PHONE,SSN
    # yamllint enable rule:line-length
    Description: >-
      Select the PII entity types you want to identify or redact. Remove the values that you don't
      want to redact from the default.  DO NOT ADD CUSTOM VALUES HERE.

  CustomVocabularyName:
    Type: String
    Default: ''
    Description: >-
      The name of the vocabulary to use when processing the transcription job. Leave blank if no
      custom vocabulary to be used. If yes, the custom vocabulary must pre-exist in your account.

  CustomLanguageModelName:
    Type: String
    Default: ''
    Description: >-
      The name of the custom language model to use when processing the transcription job. Leave blank if no
      custom language model is to be used. If specified, the custom language model must pre-exist in your account, 
      match the Language Code selected above, and use the 'Narrow Band' base model.

  SiprecLambdaHookFunctionArn:
    Default: ''
    Type: String
    AllowedPattern: '^(|arn:aws:lambda:.*)$'
    Description: >
      (Optional) Used only when CallAudioSource is set to 'Chime Voice Connector (SIPREC)'.
      If present, the specified Lambda function is invoked at the start of each call. 
      The call start event from Amazon Chime SDK Voice Connector (containing SIPREC headers) is provided as input.
      The function must return a True/False flag to indicate if the call should be processed or ignored, 
      a mapped CallId, an AgentId, and may be extended to support additional features in future.

  VoiceConnectorId:
    Type: String
    Default: ''
    Description: >-
      Voice connector Id for setting up EventBridge Rule to restrict events to specific Amazon Chime SDK Voice Connector.

  Boto3LayerArn:
    Type: String
    Description: Arn of the Boto3 Lambda Layer that contains Amazon Chime SDK Call Analytics

Resources:
  ##########################################################################
  # NodeJS Transcriber Lambda Layer
  ##########################################################################
  TranscriberLambdaLayer:
    Type: AWS::Serverless::LayerVersion
    Properties:
      CompatibleRuntimes:
        - nodejs14.x
        - nodejs16.x
        - nodejs18.x
      Description: >
        This is a layer with shared nodejs libraries for the LCA call transcriber 
        and call analytics initialization Lambdas.
      ContentUri: ../lambda_layers/node_transcriber_layer/transcriber-layer.zip

  ##########################################################################
  # Media Pipeline configuration
  ##########################################################################

  ChimeCallAnalyticsResourceAccessRole:
    Type: AWS::IAM::Role
    Properties:
      AssumeRolePolicyDocument:
        Version: 2012-10-17
        Statement:
          - Effect: Allow
            Principal:
              Service:
                - mediapipelines.chime.amazonaws.com
            Action:
              - sts:AssumeRole
            Condition:
              StringEquals:
                aws:SourceAccount: !Sub ${AWS::AccountId}
              ArnLike:
                aws:SourceArn: !Sub arn:aws:chime:*:${AWS::AccountId}:*
      Path: /
      Policies:
        - PolicyName: chime-analytics-passrole
          PolicyDocument:
            Version: 2012-10-17
            Statement:
              - Action:
                  - iam:PassRole
                Effect: Allow
                Resource:
                  - !GetAtt TcaDataAccessRole.Arn
        - PolicyName: chime-analytics-kds
          PolicyDocument:
            Version: 2012-10-17
            Statement:
              - Action:
                  - kinesis:PutRecord
                Effect: Allow
                Resource:
                  - !Ref KinesisDataStreamArn
              - Action:
                  - kms:GenerateDataKey
                Effect: Allow
                Resource:
                  - !Sub arn:${AWS::Partition}:kms:${AWS::Region}:${AWS::AccountId}:key/*
                Condition:
                  StringLike:
                    aws:ResourceTag/AWSServiceName: ChimeSDK
        - PolicyName: chime-analytics-kvs-transcribe
          PolicyDocument:
            Version: 2012-10-17
            Statement:
              - Action:
                  - transcribe:StartCallAnalyticsStreamTranscription
                  - transcribe:StartTranscriptionJob
                Effect: Allow
                Resource: '*'
              - Action:
                  - kinesisvideo:GetDataEndpoint
                  - kinesisvideo:GetMedia
                Effect: Allow
                Resource:
                  - !Sub arn:${AWS::Partition}:kinesisvideo:${AWS::Region}:${AWS::AccountId}:stream/Chime*
              - Action:
                  - kinesisvideo:GetDataEndpoint
                  - kinesisvideo:GetMedia
                Effect: Allow
                Resource:
                  - !Sub arn:${AWS::Partition}:kinesisvideo:${AWS::Region}:${AWS::AccountId}:stream/*
                Condition:
                  StringLike:
                    aws:ResourceTag/AWSServiceName: ChimeSDK
              - Action:
                  - kms:Decrypt
                Effect: Allow
                Resource:
                  - !Sub arn:${AWS::Partition}:kms:${AWS::Region}:${AWS::AccountId}:key/*
                Condition:
                  StringLike:
                    aws:ResourceTag/AWSServiceName: ChimeSDK
              - Action:
                  - lambda:InvokeFunction
                  - lambda:GetPolicy
                Effect: Allow
                Resource:
                  - !GetAtt VoiceToneLambda.Arn

  ##########################################################################
  # Custom resource to apply config to VoiceConnector
  # Increment CustomResourceVersion when making changes to CreateMediaPipelineConfigForVCFunction
  ##########################################################################

  CreateMediaPipelineConfigForVC:
    Type: AWS::CloudFormation::CustomResource
    Properties:
      ServiceToken:
        Fn::GetAtt:
          - CreateMediaPipelineConfigForVCFunction
          - Arn
      VoiceConnectorId: !Ref VoiceConnectorId
      EnableVoiceToneAnalysis: !Ref EnableVoiceToneAnalysis
      KinesisStreamArn: !Ref KinesisDataStreamArn
      ResourceAccessRoleArn: !GetAtt ChimeCallAnalyticsResourceAccessRole.Arn
      LambdaSinkArn: !GetAtt VoiceToneLambda.Arn
      StackName: !Ref LCAStackName
      TranscribeApiMode: !Ref TranscribeApiMode
      OutputBucket: !Ref S3BucketName
      RawFilePrefix: 'lca-audio-raw/'
      RecordingFilePrefix: !Ref AudioFilePrefix
      CallAnalyticsFilePrefix: !Ref CallAnalyticsPrefix
      TcaDataAccessRoleArn: !GetAtt TcaDataAccessRole.Arn
      PostCallContentRedactionOutput: 'redacted'
      SavePartialTranscripts: !Ref IsPartialTranscriptEnabled
      IsContentRedactionEnabled: !If
        - ShouldEnableContentRedaction
        - 'true'
        - 'false'
      TranscribeLanguageCode: !Ref TranscribeLanguageCode
      ContentRedactionType: !Ref TranscribeContentRedactionType
      PiiEntityTypes: !Ref TranscribePiiEntityTypes
      CustomVocabularyName: !Ref CustomVocabularyName
      CustomLanguageModelName: !Ref CustomLanguageModelName
      CustomResourceVersion: '1.1'

  CreateMediaPipelineConfigForVCFunction:
    Type: AWS::Serverless::Function
    Properties:
      Layers:
        - !Ref Boto3LayerArn
      Policies:
        - Version: '2012-10-17'
          Statement:
<<<<<<< HEAD
          - Effect: Allow
            Action:
              - chime:DeleteVoiceConnectorStreamingConfiguration
              - chime:GetVoiceConnectorStreamingConfiguration
              - chime:PutVoiceConnectorStreamingConfiguration
              - chime:CreateMediaInsightsPipelineConfiguration
              - chime:DeleteMediaInsightsPipelineConfiguration
              - chime:UpdateMediaInsightsPipelineConfiguration
              - chime:GetMediaInsightsPipelineConfiguration
              - chime:ListMediaInsightsPipelineConfigurations
              - chime:GetMediaInsightsPipelineConfiguration
            Resource: !Sub arn:${AWS::Partition}:chime:${AWS::Region}:${AWS::AccountId}:*
          - Effect: Allow
            Action: chime:ListVoiceConnectors
            Resource: !Sub arn:${AWS::Partition}:chime:${AWS::Region}:${AWS::AccountId}:vc/*
          - Effect: Allow
            Action: kinesis:DescribeStream
            Resource: !Ref KinesisDataStreamArn
          - Effect: Allow
            Action: iam:PassRole
            Resource: !Sub arn:${AWS::Partition}:iam::${AWS::AccountId}:*
=======
            - Effect: Allow
              Action:
                - chime:DeleteVoiceConnectorStreamingConfiguration
                - chime:GetVoiceConnectorStreamingConfiguration
                - chime:PutVoiceConnectorStreamingConfiguration
                - chime:CreateMediaInsightsPipelineConfiguration
                - chime:DeleteMediaInsightsPipelineConfiguration
                - chime:UpdateMediaInsightsPipelineConfiguration
                - chime:ListMediaInsightsPipelineConfigurations
                - chime:GetMediaInsightsPipelineConfiguration
              Resource: !Sub arn:${AWS::Partition}:chime:${AWS::Region}:${AWS::AccountId}:*
            - Effect: Allow
              Action: chime:ListVoiceConnectors
              Resource: !Sub arn:${AWS::Partition}:chime:${AWS::Region}:${AWS::AccountId}:vc/*
            - Effect: Allow
              Action: kinesis:DescribeStream
              Resource: !Ref KinesisDataStreamArn
            - Effect: Allow
              Action: iam:PassRole
              Resource: !Sub arn:${AWS::Partition}:iam::${AWS::AccountId}:*
>>>>>>> 98fba388
      Handler: index.lambda_handler
      Runtime: python3.8
      Timeout: 300
      InlineCode: |
        import boto3
        import json
        import cfnresponse
        import uuid
        import traceback

        responseData = {}

        voiceClient = boto3.client('chime-sdk-voice')
        mediaPipelineClient = boto3.client('chime-sdk-media-pipelines')
        cloudformation = boto3.resource("cloudformation")

        def is_valid_uuid(value):
          try:
            uuid.UUID(str(value))

            return True
          except ValueError:
            return False

        def delete_pipeline_config(event):
          id = event.get('PhysicalResourceId','')
<<<<<<< HEAD

=======
          pipelineConfigName = event['ResourceProperties'].get('StackName', '') + '-' + id
          result = mediaPipelineClient.delete_media_insights_pipeline_configuration(Identifier=pipelineConfigName)
          return {'PhysicalResourceId': id}

        def find_media_pipeline_config(event):
          print('finding media pipeline')
>>>>>>> 98fba388
          try:
            transcribePipelineConfigName = event['ResourceProperties'].get('StackName', '') + '-ts-' + id
            mediaPipelineClient.delete_media_insights_pipeline_configuration(Identifier=transcribePipelineConfigName)
          except Exception as e:
            error = f'Error deleting transcribe media insight pipeline config: {e}.'
            print(error)
<<<<<<< HEAD

          try:
            voiceAnalyticsPipelineConfigName = event['ResourceProperties'].get('StackName', '') + '-' + id
            mediaPipelineClient.delete_media_insights_pipeline_configuration(Identifier=voiceAnalyticsPipelineConfigName)
          except Exception as e:
            error = f'Error deleting voice analytics media insight pipeline config: {e}.'
            print(error)
        
          return {'PhysicalResourceId': id}
        
        def generate_voice_analytics_config(event, pipelineConfigName, resourceAccessRoleArn ):
=======
            return None

        def generate_config(event, pipelineConfigName, resourceAccessRoleArn ):
>>>>>>> 98fba388
          elements = []

          # configure kds
          kdsArn = event['ResourceProperties'].get('KinesisStreamArn', '')
          kds = {
              "Type": "KinesisDataStreamSink",
              "KinesisDataStreamSinkConfiguration": {
                  "InsightsTarget": kdsArn
              }
          }
          elements.append(kds)
        
          # configure lambda sink
          lambdaSinkArn = event['ResourceProperties'].get('LambdaSinkArn', '')
          lambdaSink = {
            "Type": "LambdaFunctionSink",
            "LambdaFunctionSinkConfiguration": {
              "InsightsTarget": lambdaSinkArn
            }
          }
          elements.append(lambdaSink)
        
          # configure voice analytics
          enableVoiceToneAnalysis = event['ResourceProperties'].get('EnableVoiceToneAnalysis', '')
          enableSpeakerSearch = event['ResourceProperties'].get('EnableSpeakerSearch', '')
          voiceAnalytics =  {
            "Type": "VoiceAnalyticsProcessor",
            "VoiceAnalyticsProcessorConfiguration": {
              "VoiceToneAnalysisStatus": 'Enabled' if enableVoiceToneAnalysis == 'true' else 'Disabled',
              "SpeakerSearchStatus": 'Enabled' if enableSpeakerSearch == 'true' else 'Disabled'
            }
          }
          elements.append(voiceAnalytics)
          print("Voice analytics configuration")
          print(json.dumps(elements))
          return elements
        
        def generate_transcribe_config(event, pipelineConfigName, resourceAccessRoleArn ):
          elements = []
        
          # configure kds
          kdsArn = event['ResourceProperties'].get('KinesisStreamArn', '')
          kds = {
              "Type": "KinesisDataStreamSink",
              "KinesisDataStreamSinkConfiguration": {
                  "InsightsTarget": kdsArn
              }
          }
          elements.append(kds)
        
          # configure transcribe
          transcribeApiMode = event['ResourceProperties'].get('TranscribeApiMode', '')
          transcribeLanguageCode = event['ResourceProperties'].get('TranscribeLanguageCode', '')
          callAnalyticsFilePrefix = event['ResourceProperties'].get('CallAnalyticsFilePrefix', '')
          contentRedactionType = event['ResourceProperties'].get('ContentRedactionType', '')
          customLanguageModelName = event['ResourceProperties'].get('CustomLanguageModelName', '')
          customVocabularyName = event['ResourceProperties'].get('CustomVocabularyName', '')
          isContentRedactionEnabled = event['ResourceProperties'].get('IsContentRedactionEnabled', '')
          outputBucket = event['ResourceProperties'].get('OutputBucket', '')
          piiEntityTypes = event['ResourceProperties'].get('PiiEntityTypes', '')
          postCallContentRedactionOutput = event['ResourceProperties'].get('PostCallContentRedactionOutput', '')
          rawFilePrefix = event['ResourceProperties'].get('RawFilePrefix', '')
          recordingFilePrefix = event['ResourceProperties'].get('RecordingFilePrefix', '')
          tcaDataAccessRoleArn = event['ResourceProperties'].get('TcaDataAccessRoleArn', '')
          outputLocation = "s3://%s/%s"%(outputBucket,callAnalyticsFilePrefix)
        
          if transcribeApiMode == 'analytics':
            transcribeConfig = "AmazonTranscribeCallAnalyticsProcessorConfiguration"
            transcribe = {
              "Type":"AmazonTranscribeCallAnalyticsProcessor",
              "AmazonTranscribeCallAnalyticsProcessorConfiguration": {
                "LanguageCode": transcribeLanguageCode,
                "PostCallAnalyticsSettings": {
                  "DataAccessRoleArn": tcaDataAccessRoleArn,
                  "OutputLocation": outputLocation
                }
              }
            }
            if postCallContentRedactionOutput and isContentRedactionEnabled == 'true':
              transcribe[transcribeConfig]["PostCallAnalyticsSettings"]["ContentRedactionOutput"] = postCallContentRedactionOutput
          else:
            transcribeConfig = "AmazonTranscribeProcessorConfiguration"
            transcribe = {
              "Type":"AmazonTranscribeProcessor",
              "AmazonTranscribeProcessorConfiguration": {
                "LanguageCode": transcribeLanguageCode,
              }
            }
          if isContentRedactionEnabled == 'true':
            transcribe[transcribeConfig]["ContentRedactionType"] = contentRedactionType
            transcribe[transcribeConfig]["PiiEntityTypes"] = piiEntityTypes
          if customLanguageModelName:
            transcribe[transcribeConfig]["LanguageModelName"] = customLanguageModelName
          if customVocabularyName:
            transcribe[transcribeConfig]["VocabularyName"] = customVocabularyName
          elements.append(transcribe)
        
          print("Media pipeline configuration")
          print(json.dumps(elements))
          return elements

        def update_media_pipeline_config(event):
          id = event.get('PhysicalResourceId')
          resourceAccessRoleArn = event['ResourceProperties'].get('ResourceAccessRoleArn', '')

          transcribePipelineConfigName = event['ResourceProperties'].get('StackName', '') + '-ts-' + id
          transcribeElements = generate_transcribe_config(event, transcribePipelineConfigName, resourceAccessRoleArn)
          transcribeMediaPipelineConfiguration = get_media_pipeline_config(transcribePipelineConfigName)
          if transcribeMediaPipelineConfiguration is None:
            print("Creating transcribe media pipeline config: ", transcribePipelineConfigName)
            transcribeResponse = mediaPipelineClient.create_media_insights_pipeline_configuration(
              MediaInsightsPipelineConfigurationName=transcribePipelineConfigName,
              ResourceAccessRoleArn=resourceAccessRoleArn,
              RealTimeAlertConfiguration={
                  'Disabled': True
              },
              Elements=transcribeElements
            )
          else:
            print("Updating transcribe media pipeline config: ", transcribePipelineConfigName)
            transcribeResponse = mediaPipelineClient.update_media_insights_pipeline_configuration(
              Identifier=transcribePipelineConfigName,
              ResourceAccessRoleArn=resourceAccessRoleArn,
        
              RealTimeAlertConfiguration={
                'Disabled': True
              },
              Elements=transcribeElements
            )
        
          voiceAnalyticsPipelineConfigName = event['ResourceProperties'].get('StackName', '') + '-' + id
          voiceAnalyticsElements = generate_voice_analytics_config(event, voiceAnalyticsPipelineConfigName, resourceAccessRoleArn)
          voiceAnalyticsPipelineConfiguration = get_media_pipeline_config(voiceAnalyticsPipelineConfigName)
          if voiceAnalyticsPipelineConfiguration is None:
            print("Creating voice analytics media pipeline config: ", voiceAnalyticsPipelineConfigName)
            voiceAnalyticsResponse = mediaPipelineClient.create_media_insights_pipeline_configuration(
              MediaInsightsPipelineConfigurationName=voiceAnalyticsPipelineConfigName,
              ResourceAccessRoleArn=resourceAccessRoleArn,
              RealTimeAlertConfiguration={
                  'Disabled': True
              },
              Elements=voiceAnalyticsElements
            )
          else:
            print("Updating voice analytics media pipeline config: ", voiceAnalyticsPipelineConfigName)
            voiceAnalyticsResponse = mediaPipelineClient.update_media_insights_pipeline_configuration(
              Identifier=voiceAnalyticsPipelineConfigName,
              ResourceAccessRoleArn=resourceAccessRoleArn,
              RealTimeAlertConfiguration={
                'Disabled': True
              },
              Elements=voiceAnalyticsElements
            )
        
          return {
            'VoiceAnalyticsConfigArn': voiceAnalyticsResponse['MediaInsightsPipelineConfiguration']['MediaInsightsPipelineConfigurationArn'],
            'ConfigArn': transcribeResponse['MediaInsightsPipelineConfiguration']['MediaInsightsPipelineConfigurationArn'],
            'PhysicalResourceId': id
          }

        def create_media_pipeline_config(event):
          print('creating media pipeline configuration')
          id = str(uuid.uuid4())
          resourceAccessRoleArn = event['ResourceProperties'].get('ResourceAccessRoleArn', '')
<<<<<<< HEAD
        
          transcribePipelineConfigName = event['ResourceProperties'].get('StackName', '') + '-ts-' + id
          transcribeElements = generate_transcribe_config(event, transcribePipelineConfigName, resourceAccessRoleArn)
          print("Creating transcribe media pipeline config: ", transcribePipelineConfigName)
          transcribeResponse = mediaPipelineClient.create_media_insights_pipeline_configuration(
            MediaInsightsPipelineConfigurationName=transcribePipelineConfigName,
            ResourceAccessRoleArn=resourceAccessRoleArn,
            RealTimeAlertConfiguration={
              'Disabled': True
            },
            Elements=transcribeElements
          )
        
          voiceAnalyticsPipelineConfigName = event['ResourceProperties'].get('StackName', '') + '-' + id
          voiceAnalyticsElements = generate_voice_analytics_config(event, voiceAnalyticsPipelineConfigName, resourceAccessRoleArn)
          print("Creating voice analytics media pipeline config: ", voiceAnalyticsPipelineConfigName)
          voiceAnalyticsResponse = mediaPipelineClient.create_media_insights_pipeline_configuration(
            MediaInsightsPipelineConfigurationName=voiceAnalyticsPipelineConfigName,
=======

          elements = generate_config(event, pipelineConfigName, resourceAccessRoleArn)
          
          response = mediaPipelineClient.create_media_insights_pipeline_configuration(
            MediaInsightsPipelineConfigurationName=pipelineConfigName,
>>>>>>> 98fba388
            ResourceAccessRoleArn=resourceAccessRoleArn,
            RealTimeAlertConfiguration={
              'Disabled': True
            },
            Elements=voiceAnalyticsElements
          )
        
          return {
            'VoiceAnalyticsConfigArn': voiceAnalyticsResponse['MediaInsightsPipelineConfiguration']['MediaInsightsPipelineConfigurationArn'],
            'ConfigArn': transcribeResponse['MediaInsightsPipelineConfiguration']['MediaInsightsPipelineConfigurationArn'],
            'PhysicalResourceId': id
          }
<<<<<<< HEAD
        
        
=======
          

>>>>>>> 98fba388
        def get_vc_configuration(event):
          voiceConnectorId = event['ResourceProperties']['VoiceConnectorId']
          print(f"Getting existing configuration... {voiceConnectorId}")
        
          try:
            response = voiceClient.get_voice_connector_streaming_configuration(VoiceConnectorId=voiceConnectorId)
            streamingConfiguration = response["StreamingConfiguration"]
            print("Voice connector streaming configuration")
            print(json.dumps(streamingConfiguration))
            return streamingConfiguration
          except Exception as e:
            error = f'Error getting voice connector streaming config: {e}.'
            print(error)
          return None

        def get_media_pipeline_config(pipeline_identifier):
          print(f"Getting existing media insight pipeline config... {pipeline_identifier}")

          try:
            response = mediaPipelineClient.get_media_insights_pipeline_configuration(Identifier=pipeline_identifier)
            mediaPipelineConfiguration = response["MediaInsightsPipelineConfiguration"]
            print("Media insight pipeline configuration already exists")
            return mediaPipelineConfiguration
          except mediaPipelineClient.exceptions.NotFoundException as nfe:
            error = f'Media insight pipeline is not found: {nfe}.'
            print(error)
          except Exception as e:
            error = f'Error getting existing media pipeline config: {e}.'
            print(error)
          return None
        
        def update_vc_configuration(event, config_arn, delete=False):
          print("Updating VC configuration")
          voiceConnectorId = event['ResourceProperties']['VoiceConnectorId']
          streamingConfiguration = get_vc_configuration(event)
        
          if streamingConfiguration is None:
            # nothing to do?
            return None
        
          if event['ResourceProperties']['EnableVoiceToneAnalysis'] == 'true' and delete == False:
            print("Enabling Voice Tone Analysis...")
            streamingConfiguration['MediaInsightsConfiguration'] = {
              "ConfigurationArn": config_arn,
              "Disabled": False
            }
          else:
            print("Disabling Voice Tone Analysis/Removing Streaming Config from VC")
            if 'MediaInsightsConfiguration' in streamingConfiguration:
              del streamingConfiguration['MediaInsightsConfiguration']
          print(json.dumps(streamingConfiguration))
          print("Saving configuration...")
          response = voiceClient.put_voice_connector_streaming_configuration(
            VoiceConnectorId=voiceConnectorId,
            StreamingConfiguration=streamingConfiguration
            )
          print(response)
          return response
<<<<<<< HEAD
        
=======

        def delete_vc_configuration(event):
          voiceConnectorId = event['ResourceProperties']['VoiceConnectorId'] 
          response = voiceClient.delete_voice_connector_streaming_configuration(
            VoiceConnectorId=voiceConnectorId
          )
          print(response)
          return response

>>>>>>> 98fba388
        def lambda_handler(event, context):
          print(event)
          responseData = {
            "success": True
          }
          try:
            if event['RequestType'] == "Create":
              responseData = create_media_pipeline_config(event)
              update_vc_configuration(event, responseData['VoiceAnalyticsConfigArn'])
              cfnresponse.send(event, context, cfnresponse.SUCCESS, responseData, responseData['PhysicalResourceId'])
            elif event['RequestType'] == "Update":
              responseData = update_media_pipeline_config(event)
              update_vc_configuration(event, responseData['VoiceAnalyticsConfigArn'])
              cfnresponse.send(event, context, cfnresponse.SUCCESS, responseData, responseData['PhysicalResourceId'])
            else:
              update_vc_configuration(event, None, True)
              responseData = delete_pipeline_config(event)
              cfnresponse.send(event, context, cfnresponse.SUCCESS, responseData, responseData['PhysicalResourceId'])
          except Exception as e:
            tb = traceback.format_exc()
            print(tb)
            error = f'Exception thrown: {e}. Please see https://github.com/aws-samples/amazon-transcribe-live-call-analytics/blob/main/TROUBLESHOOTING.md for more information.'
            print(error)
            cfnresponse.send(event, context, cfnresponse.FAILED, {}, reason=error )

  ##########################################################################
  # Voice Tone Lambda Function
  ##########################################################################

  VoiceToneLambda:
    Type: AWS::Serverless::Function
    Properties:
      Architectures:
        - x86_64
      Description: >-
        AWS Lambda Function that will accept events from Amazon Chime SDK Call Analytics voice
        tone analysis, modify them for use for LCA, and save them to the LCA Kinesis Data Streams
        as a voice tone analysis
      Runtime: python3.8
      Handler: lambda_function.lambda_handler
      Layers:
        - !Ref Boto3LayerArn
      Role: !GetAtt VoiceToneLambdaRole.Arn
      MemorySize: 128
      Timeout: 60
      Environment:
        Variables:
          KINESIS_STREAM_NAME: !Ref KinesisDataStreamName
          TRANSCRIBER_CALL_EVENT_TABLE_NAME: !Ref TranscriberCallEventTable
      CodeUri: ../lambda_functions/voice_tone_processor

  VoiceToneLambdaRole:
    Type: AWS::IAM::Role
    Properties:
      AssumeRolePolicyDocument:
        Version: 2012-10-17
        Statement:
          - Effect: Allow
            Principal:
              Service:
                - lambda.amazonaws.com
            Action:
              - sts:AssumeRole
      Path: /
      ManagedPolicyArns:
        # CloudWatch Insights Managed Policy
        - arn:aws:iam::aws:policy/CloudWatchLambdaInsightsExecutionRolePolicy
        - arn:aws:iam::aws:policy/AWSXrayWriteOnlyAccess
      Policies:
        - PolicyName: lca-voice-tone-policy
          PolicyDocument:
            Version: 2012-10-17
            Statement:
              - Effect: Allow
                Action:
                  - chime:StartVoiceToneAnalysisTask
                  - chime:StopVoiceToneAnalysisTask
                  - chime:StartSpeakerSearchTask
                  - chime:StopSpeakerSearchTask
                Resource: '*'
              - Effect: Allow
                Action:
                  - logs:CreateLogGroup
                  - logs:CreateLogStream
                  - logs:PutLogEvents
                Resource:
                  - !Sub "arn:${AWS::Partition}:logs:${AWS::Region}:\
                    ${AWS::AccountId}:log-group:/aws/lambda/*"
              - Effect: Allow
                Action:
                  - dynamodb:Query
                  - dynamodb:Scan
                  - dynamodb:GetItem
                  - dynamodb:PutItem
                  - dynamodb:UpdateItem
                Resource:
                  - !GetAtt TranscriberCallEventTable.Arn
              - Action:
                  - kinesis:PutRecord
                Effect: Allow
                Resource:
                  - !Ref KinesisDataStreamArn

  ##########################################################################
  # Chime Call Initialization
  ##########################################################################

  TranscriberCallEventTable:
    Type: AWS::DynamoDB::Table
    DeletionPolicy: Delete
    UpdateReplacePolicy: Delete
    Properties:
      AttributeDefinitions:
        # primary key attributes
        - AttributeName: PK
          AttributeType: S
        - AttributeName: SK
          AttributeType: S
      KeySchema:
        - AttributeName: PK
          KeyType: HASH
        - AttributeName: SK
          KeyType: RANGE
      BillingMode: PAY_PER_REQUEST
      PointInTimeRecoverySpecification:
        PointInTimeRecoveryEnabled: true
      SSESpecification:
        SSEEnabled: true
      TimeToLiveSpecification:
        AttributeName: ExpiresAfter
        Enabled: true
      StreamSpecification:
        StreamViewType: NEW_IMAGE

  CallAnalyticsInitFunction:
    Type: AWS::Serverless::Function
    Properties:
      Architectures:
        - arm64
      Description: >-
        AWS Lambda Function that will be triggered when a new call starts. This will
        initialize the Amazon Chime SDK Call Analytics Media Pipeline.
      Handler: index.handler
      Layers:
        # periodically update the Lambda Insights Layer
        # https://docs.aws.amazon.com/AmazonCloudWatch/latest/monitoring/Lambda-Insights-extension-versions.html
        - !Sub 'arn:aws:lambda:${AWS::Region}:580247275435:layer:LambdaInsightsExtension-Arm64:2'
        - !Ref TranscriberLambdaLayer
      Role: !GetAtt CallAnalyticsInitFunctionRole.Arn
      Runtime: nodejs18.x
      MemorySize: 128
      Timeout: 900
      Tracing: Active
      Environment:
        Variables:
          ENABLE_VOICETONE: !Ref EnableVoiceToneAnalysis
          CHIME_MEDIAPIPELINE_CONFIG_ARN: !GetAtt CreateMediaPipelineConfigForVC.ConfigArn
          LCA_STACK_NAME: !Ref LCAStackName
          TRANSCRIBE_API_MODE: !Ref TranscribeApiMode
          BUFFER_SIZE: '128'
          LAMBDA_INVOKE_TIMEOUT: '720000'
          KINESIS_STREAM_NAME: !Ref KinesisDataStreamName
          TRANSCRIBER_CALL_EVENT_TABLE_NAME: !Ref TranscriberCallEventTable
          REGION: !Ref AWS::Region
          OUTPUT_BUCKET: !Ref S3BucketName
          RAW_FILE_PREFIX: 'lca-audio-raw/'
          RECORDING_FILE_PREFIX: !Ref AudioFilePrefix
          CALL_ANALYTICS_FILE_PREFIX: !Ref CallAnalyticsPrefix
          TCA_DATA_ACCESS_ROLE_ARN: !GetAtt TcaDataAccessRole.Arn
          POST_CALL_CONTENT_REDACTION_OUTPUT: 'redacted'
          TEMP_FILE_PATH: '/tmp/'
          SAVE_PARTIAL_TRANSCRIPTS: !Ref IsPartialTranscriptEnabled
          IS_CONTENT_REDACTION_ENABLED: !If
            - ShouldEnableContentRedaction
            - 'true'
            - 'false'
          TRANSCRIBE_LANGUAGE_CODE: !Ref TranscribeLanguageCode
          CONTENT_REDACTION_TYPE: !Ref TranscribeContentRedactionType
          PII_ENTITY_TYPES: !Ref TranscribePiiEntityTypes
          CUSTOM_VOCABULARY_NAME: !Ref CustomVocabularyName
          CUSTOM_LANGUAGE_MODEL_NAME: !Ref CustomLanguageModelName
          LAMBDA_HOOK_FUNCTION_ARN: !Ref SiprecLambdaHookFunctionArn
      CodeUri: ../lambda_functions/chime_call_analytics_initialization
    Metadata:
      cfn_nag:
        rules_to_suppress:
          - id: W89
            reason: Customer can use VPC if desired

  CallAnalyticsInitFunctionRole:
    Type: AWS::IAM::Role
    Properties:
      AssumeRolePolicyDocument:
        Version: 2012-10-17
        Statement:
          - Effect: Allow
            Principal:
              Service:
                - lambda.amazonaws.com
            Action:
              - sts:AssumeRole
      Path: /
      ManagedPolicyArns:
        # CloudWatch Insights Managed Policy
        - arn:aws:iam::aws:policy/CloudWatchLambdaInsightsExecutionRolePolicy
        - arn:aws:iam::aws:policy/AWSXrayWriteOnlyAccess
      Policies:
        - PolicyName: lambda-policy
          PolicyDocument:
            Version: 2012-10-17
            Statement:
              - Effect: Allow
                Action:
                  - iam:PassRole
                Resource:
                  - !GetAtt TcaDataAccessRole.Arn
              - Effect: Allow
                Action:
                  - chime:CreateMediaInsightsPipeline
                Resource:
                  - !GetAtt CreateMediaPipelineConfigForVC.ConfigArn
                  - !Sub 'arn:${AWS::Partition}:chime:${AWS::Region}:${AWS::AccountId}:media-pipeline/*'
              - Effect: Allow
                Action:
                  - chime:StartVoiceToneAnalysisTask
                Resource: "*"
              - Effect: Allow
                Action:
                  - chime:GetMediaPipeline
                Resource:
                  - !Sub 'arn:${AWS::Partition}:chime:${AWS::Region}:${AWS::AccountId}:media-pipeline/*'
              - Effect: Allow
                Action:
                  - transcribe:DeleteTranscriptionJob
                  - transcribe:GetTranscriptionJob
                  - transcribe:GetVocabulary
                  - transcribe:ListTranscriptionJobs
                  - transcribe:ListVocabularies
                  - transcribe:StartStreamTranscription
                  - transcribe:StartCallAnalyticsStreamTranscription
                  - transcribe:StartTranscriptionJob
                Resource: '*'
              - Action:
                  - 'kinesisvideo:Describe*'
                  - 'kinesisvideo:Get*'
                  - 'kinesisvideo:List*'
                Effect: 'Allow'
                Resource: '*'
              - Effect: Allow
                Action:
                  - logs:CreateLogGroup
                  - logs:CreateLogStream
                  - logs:PutLogEvents
                Resource:
                  - !Sub "arn:${AWS::Partition}:logs:${AWS::Region}:\
                    ${AWS::AccountId}:log-group:/aws/lambda/*"
              - Effect: Allow
                Action:
                  - dynamodb:Query
                  - dynamodb:Scan
                  - dynamodb:GetItem
                  - dynamodb:PutItem
                  - dynamodb:UpdateItem
                Resource:
                  - !GetAtt TranscriberCallEventTable.Arn
              - Action:
                  - kinesis:PutRecord
                Effect: Allow
                Resource:
                  - !Ref KinesisDataStreamArn
              - Effect: Allow
                Action:
                  - s3:GetObject
                  - s3:ListBucket
                  - s3:PutObject
                  - s3:DeleteObject
                Resource:
                  - !Sub
                    - 'arn:aws:s3:::${bucket}'
                    - bucket: !Ref S3BucketName
                  - !Sub
                    - 'arn:aws:s3:::${bucket}/*'
                    - bucket: !Ref S3BucketName
              - !If
                - ShouldEnableLambdaHook
                - Effect: Allow
                  Action:
                    - lambda:InvokeFunction
                  Resource: !Sub '${SiprecLambdaHookFunctionArn}'
                - Ref: AWS::NoValue

  TcaDataAccessRole:
    Type: AWS::IAM::Role
    Properties:
      AssumeRolePolicyDocument:
        Version: 2012-10-17
        Statement:
          - Effect: Allow
            Principal:
              Service:
                - transcribe.streaming.amazonaws.com
            Action:
              - sts:AssumeRole
      Path: /
      Policies:
        - PolicyName: tca-post-call-policy
          PolicyDocument:
            Version: 2012-10-17
            Statement:
              - Effect: Allow
                Action:
                  - s3:GetObject
                  - s3:ListBucket
                  - s3:PutObject
                  - s3:DeleteObject
                Resource:
                  - !Sub
                    - 'arn:aws:s3:::${bucket}'
                    - bucket: !Ref S3BucketName
                  - !Sub
                    - 'arn:aws:s3:::${bucket}/*'
                    - bucket: !Ref S3BucketName
    Metadata:
      cfn_nag:
        rules_to_suppress:
          - id: W11
            reason: >-
              Transcribe does not support resource-level permissions and KVS streams are dynamic

  ##########################################################################
  # Event Bridge Notifications
  ##########################################################################

  AllowEventBridgeToCallAnalyticsInitFunctionLambdaFromChimeVC:
    Type: 'AWS::Lambda::Permission'
    Properties:
      FunctionName: !Ref CallAnalyticsInitFunction
      Action: 'lambda:InvokeFunction'
      Principal: events.amazonaws.com
      SourceArn: !GetAtt EventBridgeRuleToTriggerCallAnalyticsInitLambdaFromChimeVC.Arn
      SourceAccount: !Ref AWS::AccountId

  EventBridgeRuleToTriggerCallAnalyticsInitLambdaFromChimeVC:
    Type: AWS::Events::Rule
    Properties:
      Description: 'This rule is triggered when the ChimeVC streaming status changes'
      EventPattern:
        detail:
          voiceConnectorId:
            - !Ref VoiceConnectorId
        detail-type:
          - 'Chime VoiceConnector Streaming Status'
        source:
          - aws.chime
      Targets:
        - Id: CallAnalyticsInitTarget
          Arn: !GetAtt CallAnalyticsInitFunction.Arn
      State: 'ENABLED'

  AllowEventBridgeToCallAnalyticsInitFunctionLambdFromIVR:
    Type: 'AWS::Lambda::Permission'
    Properties:
      FunctionName: !Ref CallAnalyticsInitFunction
      Action: 'lambda:InvokeFunction'
      Principal: events.amazonaws.com
      SourceArn: !GetAtt EventBridgeRuleToTriggerCallAnalyticsInitLambdaFromIVR.Arn
      SourceAccount: !Ref AWS::AccountId

  EventBridgeRuleToTriggerCallAnalyticsInitLambdaFromIVR:
    Type: AWS::Events::Rule
    Properties:
      Description: 'This rule is triggered  when a START_CALL_PROCESSING event is sent from IVR'
      EventPattern:
        detail-type:
          - 'START_CALL_PROCESSING'
        source:
          - lca-solution
      Targets:
        - Id: CallAnalyticsInitTarget
          Arn: !GetAtt CallAnalyticsInitFunction.Arn
      State: 'ENABLED'

  # Permission for Call Transcriber to invoke itself
  CallAnalyticsInitPermission:
    Type: AWS::Lambda::Permission
    Properties:
      Action: lambda:InvokeFunction
      FunctionName: !Ref CallAnalyticsInitFunction
      Principal: !GetAtt CallAnalyticsInitFunctionRole.Arn

Metadata:
  'AWS::CloudFormation::Interface':
    ParameterGroups:
      - Label:
          default: Amazon S3 Configuration
        Parameters:
          - S3BucketName
          - AudioFilePrefix
          - MonoAudioFilePrefix
    ParameterLabels:
      S3BucketName:
        default: Call Audio Bucket Name
      AudioFilePrefix:
        default: Audio File Prefix
      IsContentRedactionEnabled:
        default: Enable Content Redaction
      TranscribeContentRedactionType:
        default: Type of Content Redaction
      TranscribeLanguageCode:
        default: Transcription Language Code
      TranscribePiiEntityTypes:
        default: Transcription PII Redaction Entity Types
      CustomVocabularyName:
        default: Transcription Custom Vocabulary Name

Conditions:
  ShouldEnableContentRedaction: !And
    - !Equals [!Ref IsContentRedactionEnabled, 'true']
    - !Equals [!Ref TranscribeLanguageCode, 'en-US']
  ShouldEnableLambdaHook: !Not [!Equals [!Ref SiprecLambdaHookFunctionArn, '']]

Outputs:
  CallTranscriberEventTableName:
    Value: !Ref TranscriberCallEventTable

  CallTranscriberEventTableArn:
    Value: !GetAtt TranscriberCallEventTable.Arn

  IsContentRedactionEnabled:
    Value: !If
      - ShouldEnableContentRedaction
      - 'true'
      - 'false'<|MERGE_RESOLUTION|>--- conflicted
+++ resolved
@@ -293,29 +293,6 @@
       Policies:
         - Version: '2012-10-17'
           Statement:
-<<<<<<< HEAD
-          - Effect: Allow
-            Action:
-              - chime:DeleteVoiceConnectorStreamingConfiguration
-              - chime:GetVoiceConnectorStreamingConfiguration
-              - chime:PutVoiceConnectorStreamingConfiguration
-              - chime:CreateMediaInsightsPipelineConfiguration
-              - chime:DeleteMediaInsightsPipelineConfiguration
-              - chime:UpdateMediaInsightsPipelineConfiguration
-              - chime:GetMediaInsightsPipelineConfiguration
-              - chime:ListMediaInsightsPipelineConfigurations
-              - chime:GetMediaInsightsPipelineConfiguration
-            Resource: !Sub arn:${AWS::Partition}:chime:${AWS::Region}:${AWS::AccountId}:*
-          - Effect: Allow
-            Action: chime:ListVoiceConnectors
-            Resource: !Sub arn:${AWS::Partition}:chime:${AWS::Region}:${AWS::AccountId}:vc/*
-          - Effect: Allow
-            Action: kinesis:DescribeStream
-            Resource: !Ref KinesisDataStreamArn
-          - Effect: Allow
-            Action: iam:PassRole
-            Resource: !Sub arn:${AWS::Partition}:iam::${AWS::AccountId}:*
-=======
             - Effect: Allow
               Action:
                 - chime:DeleteVoiceConnectorStreamingConfiguration
@@ -336,7 +313,6 @@
             - Effect: Allow
               Action: iam:PassRole
               Resource: !Sub arn:${AWS::Partition}:iam::${AWS::AccountId}:*
->>>>>>> 98fba388
       Handler: index.lambda_handler
       Runtime: python3.8
       Timeout: 300
@@ -363,23 +339,12 @@
 
         def delete_pipeline_config(event):
           id = event.get('PhysicalResourceId','')
-<<<<<<< HEAD
-
-=======
-          pipelineConfigName = event['ResourceProperties'].get('StackName', '') + '-' + id
-          result = mediaPipelineClient.delete_media_insights_pipeline_configuration(Identifier=pipelineConfigName)
-          return {'PhysicalResourceId': id}
-
-        def find_media_pipeline_config(event):
-          print('finding media pipeline')
->>>>>>> 98fba388
           try:
             transcribePipelineConfigName = event['ResourceProperties'].get('StackName', '') + '-ts-' + id
             mediaPipelineClient.delete_media_insights_pipeline_configuration(Identifier=transcribePipelineConfigName)
           except Exception as e:
             error = f'Error deleting transcribe media insight pipeline config: {e}.'
             print(error)
-<<<<<<< HEAD
 
           try:
             voiceAnalyticsPipelineConfigName = event['ResourceProperties'].get('StackName', '') + '-' + id
@@ -391,11 +356,6 @@
           return {'PhysicalResourceId': id}
         
         def generate_voice_analytics_config(event, pipelineConfigName, resourceAccessRoleArn ):
-=======
-            return None
-
-        def generate_config(event, pipelineConfigName, resourceAccessRoleArn ):
->>>>>>> 98fba388
           elements = []
 
           # configure kds
@@ -560,7 +520,6 @@
           print('creating media pipeline configuration')
           id = str(uuid.uuid4())
           resourceAccessRoleArn = event['ResourceProperties'].get('ResourceAccessRoleArn', '')
-<<<<<<< HEAD
         
           transcribePipelineConfigName = event['ResourceProperties'].get('StackName', '') + '-ts-' + id
           transcribeElements = generate_transcribe_config(event, transcribePipelineConfigName, resourceAccessRoleArn)
@@ -579,13 +538,6 @@
           print("Creating voice analytics media pipeline config: ", voiceAnalyticsPipelineConfigName)
           voiceAnalyticsResponse = mediaPipelineClient.create_media_insights_pipeline_configuration(
             MediaInsightsPipelineConfigurationName=voiceAnalyticsPipelineConfigName,
-=======
-
-          elements = generate_config(event, pipelineConfigName, resourceAccessRoleArn)
-          
-          response = mediaPipelineClient.create_media_insights_pipeline_configuration(
-            MediaInsightsPipelineConfigurationName=pipelineConfigName,
->>>>>>> 98fba388
             ResourceAccessRoleArn=resourceAccessRoleArn,
             RealTimeAlertConfiguration={
               'Disabled': True
@@ -598,13 +550,7 @@
             'ConfigArn': transcribeResponse['MediaInsightsPipelineConfiguration']['MediaInsightsPipelineConfigurationArn'],
             'PhysicalResourceId': id
           }
-<<<<<<< HEAD
-        
-        
-=======
-          
-
->>>>>>> 98fba388
+
         def get_vc_configuration(event):
           voiceConnectorId = event['ResourceProperties']['VoiceConnectorId']
           print(f"Getting existing configuration... {voiceConnectorId}")
@@ -663,19 +609,7 @@
             )
           print(response)
           return response
-<<<<<<< HEAD
-        
-=======
-
-        def delete_vc_configuration(event):
-          voiceConnectorId = event['ResourceProperties']['VoiceConnectorId'] 
-          response = voiceClient.delete_voice_connector_streaming_configuration(
-            VoiceConnectorId=voiceConnectorId
-          )
-          print(response)
-          return response
-
->>>>>>> 98fba388
+
         def lambda_handler(event, context):
           print(event)
           responseData = {
