/*
Copyright Amazon.com, Inc. or its affiliates. All Rights Reserved.
SPDX-License-Identifier: Apache-2.0
 */
/* eslint-disable no-console */
/* eslint-disable no-await-in-loop */
/* eslint-disable no-restricted-syntax */
/* eslint-disable no-param-reassign */

const { DynamoDBClient, GetItemCommand, PutItemCommand } = require('@aws-sdk/client-dynamodb');
const { S3Client, PutObjectCommand } = require('@aws-sdk/client-s3');

/* Transcribe and Streaming Libraries */
const {
  TranscribeStreamingClient,
  StartStreamTranscriptionCommand,
  StartCallAnalyticsStreamTranscriptionCommand,
  ParticipantRole,
} = require('@aws-sdk/client-transcribe-streaming');
const { LambdaClient, InvokeCommand } = require('@aws-sdk/client-lambda');
const BlockStream = require('block-stream2');
const fs = require('fs');
const stream = require('stream');
const { PassThrough } = require('stream');
const interleave = require('interleave-stream');

/* KVS Specific */
const { EbmlStreamDecoder, EbmlTagId, EbmlTagPosition } = require('ebml-stream');
const { KinesisVideoClient, GetDataEndpointCommand } = require('@aws-sdk/client-kinesis-video');
const { KinesisVideoMedia } = require('@aws-sdk/client-kinesis-video-media');

<<<<<<< HEAD
/* Local libraries */
const { mergeFiles } = require('./mergeFiles');
const {
  writeS3Url,
  writeTranscriptionSegment,
  writeUtteranceEvent,
  writeCategoryEvent,
  writeCallEventToKds,
  writeStatusToKds,
} = require('./lca');
=======
const mergeFiles = require('./mergeFiles');
const { KinesisClient, PutRecordCommand } = require('@aws-sdk/client-kinesis');
>>>>>>> 908d5a3e

const REGION = process.env.REGION || 'us-east-1';
const { TRANSCRIBER_CALL_EVENT_TABLE_NAME } = process.env;
const { OUTPUT_BUCKET } = process.env;
const RECORDING_FILE_PREFIX = process.env.RECORDING_FILE_PREFIX || 'lca-audio-recordings/';
const RAW_FILE_PREFIX = process.env.RAW_FILE_PREFIX || 'lca-audio-raw/';
const TEMP_FILE_PATH = process.env.TEMP_FILE_PATH || '/tmp/';
const BUFFER_SIZE = parseInt(process.env.BUFFER_SIZE || '128', 10);
// eslint-disable-next-line prettier/prettier
const IS_CONTENT_REDACTION_ENABLED = (process.env.IS_CONTENT_REDACTION_ENABLED || 'true') === 'true';
const TRANSCRIBE_LANGUAGE_CODE = process.env.TRANSCRIBE_LANGUAGE_CODE || 'en-US';
const CONTENT_REDACTION_TYPE = process.env.CONTENT_REDACTION_TYPE || 'PII';
const PII_ENTITY_TYPES = process.env.PII_ENTITY_TYPES || 'ALL';
const CUSTOM_VOCABULARY_NAME = process.env.CUSTOM_VOCABULARY_NAME || '';
const KEEP_ALIVE = process.env.KEEP_ALIVE || '10000';
<<<<<<< HEAD
=======
const KINESIS_STREAM_NAME = process.env.KINESIS_STREAM_NAME || '';
>>>>>>> 908d5a3e
const LAMBDA_HOOK_FUNCTION_ARN = process.env.LAMBDA_HOOK_FUNCTION_ARN || '';
const TRANSCRIBE_API_MODE = process.env.TRANSCRIBE_API_MODE || 'standard';
const isTCAEnabled = TRANSCRIBE_API_MODE === 'analytics';

const EVENT_TYPE = {
  STARTED: 'START',
  ENDED: 'END',
  FAILED: 'ERROR',
  CONTINUE: 'CONTINUE',
};
const TIMEOUT = parseInt(process.env.LAMBDA_INVOKE_TIMEOUT, 10) || 720000;

<<<<<<< HEAD
const s3Client = new S3Client({ region: REGION });
const lambdaClient = new LambdaClient({ region: REGION });
const dynamoClient = new DynamoDBClient({ region: REGION });
=======
var s3Client;
var lambdaClient;
var dynamoClient;
var kinesisClient;
>>>>>>> 908d5a3e

let timeToStop = false;
let stopTimer;
let keepAliveTimer;
<<<<<<< HEAD
const keepAliveChunk = Buffer.alloc(2, 0);
=======
let keepAliveChunk = Buffer.alloc(2, 0);
let kvsProducerTimestamp = {};
let kvsServerTimestamp = {};
>>>>>>> 908d5a3e

const getExpiration = function getExpiration(numberOfDays) {
  return Math.round(Date.now() / 1000) + numberOfDays * 24 * 3600;
};

<<<<<<< HEAD
const sleep = async function sleep(msec) {
  return new Promise((resolve) => {
    setTimeout(resolve, msec);
  });
};

const writeToS3 = async function writeToS3(sourceFile, destBucket, destPrefix, destKey) {
  console.log('Uploading to S3');

=======
const sleep = async function (msec) {
  return new Promise((resolve) => setTimeout(resolve, msec));
}

const writeS3UrlToKds = async function (callId) {
  console.log('Writing S3 URL To Dynamo');
  const now = new Date().toISOString();
  const eventType = 'ADD_S3_RECORDING_URL';
  const recordingUrl = `https://${OUTPUT_BUCKET}.s3.${REGION}.amazonaws.com/${RECORDING_FILE_PREFIX}${callId}.wav`;
  const putObj = {
    CallId: callId,
    RecordingUrl: recordingUrl,
    EventType: eventType.toString(),
    CreatedAt: now,
  };
  const putParams = {
    StreamName: KINESIS_STREAM_NAME,
    PartitionKey: callId,
    Data: Buffer.from(JSON.stringify(putObj)),
  };
  const putCmd = new PutRecordCommand(putParams);
  console.log("Sending ADD_S3_RECORDING_URL event on KDS: ", JSON.stringify(putObj));
  try {
    await kinesisClient.send(putCmd);
  } catch (error) {
    console.error('Error writing ADD_S3_RECORDING_URL event', error);
  }
};

const writeToS3 = async function (tempFileName) {
  let sourceFile = TEMP_FILE_PATH + tempFileName;
  console.log('Uploading audio to S3');
>>>>>>> 908d5a3e
  let data;
  const fileStream = fs.createReadStream(sourceFile);
  const uploadParams = {
    Bucket: OUTPUT_BUCKET,
    Key: RAW_FILE_PREFIX + tempFileName,
    Body: fileStream,
  };
  try {
    data = await s3Client.send(new PutObjectCommand(uploadParams));
    console.log('Uploading to S3 complete: ', data);
  } catch (err) {
    console.error('S3 upload error: ', JSON.stringify(err));
  } finally {
    fileStream.destroy();
  }
  return data;
};

const deleteTempFile = async function deleteTempFile(sourceFile) {
  try {
    console.log('deleting tmp file');
    await fs.promises.unlink(sourceFile);
  } catch (err) {
    console.error('error deleting: ', err);
  }
};

<<<<<<< HEAD
const writeCallEventToDynamo = async function writeCallEventToDynamo(callEvent) {
  const expiration = getExpiration(1);
  const eventType = EVENT_TYPE[callEvent.detail.streamingStatus];
  const channel = callEvent.detail.isCaller ? 'CALLER' : 'AGENT';
  const now = new Date().toISOString();

  const putParams = {
    TableName: EVENT_SOURCING_TABLE_NAME,
    Item: {
      PK: { S: `ce#${callEvent.detail.callId}` },
      SK: { S: `ts#${callEvent.detail.startTime}#et#${eventType}#c#${channel}` },
      CallId: { S: callEvent.detail.callId },
      ExpiresAfter: { N: expiration.toString() },
      CreatedAt: { S: now },
      CustomerPhoneNumber: { S: callEvent.detail.fromNumber },
      SystemPhoneNumber: { S: callEvent.detail.toNumber },
      Channel: { S: channel },
      EventType: { S: eventType },
      StreamArn: { S: callEvent.detail.streamArn },
    },
  };
  console.log(putParams);
  const putCmd = new PutItemCommand(putParams);
=======
const writeTranscriptionSegmentToKds = async function (
  transcriptionEvent,
  callId,
  streamArn,
  transactionId,
) {
  // only write if there is more than 0
  const result = transcriptionEvent.TranscriptEvent.Transcript.Results[0];
  if (!result) return;
  if (result.IsPartial === true && !SAVE_PARTIAL_TRANSCRIPTS) {
    return;
  }
  const transcript = result.Alternatives[0];
  if (!transcript.Transcript) return;

  console.log("Sending ADD_TRANSCRIPT_SEGMENT event on KDS");
  // log if stream timestamps are more than 1 sec apart.
  timestampDeltaCheck(1);

  const channel = result.ChannelId === 'ch_0' ? 'CALLER' : 'AGENT';
  const now = new Date().toISOString();
  const eventType = 'ADD_TRANSCRIPT_SEGMENT';

  const putObj = {
    Channel: channel,
    TransactionId: transactionId,
    CallId: callId,
    SegmentId: result.ResultId,
    StartTime: result.StartTime.toString(),
    EndTime: result.EndTime.toString(),
    Transcript: result.Alternatives[0].Transcript,
    IsPartial: result.IsPartial,
    EventType: eventType.toString(),
    CreatedAt: now,
    StreamArn: '<DEPRECATED>',
  };

  const putParams = {
    StreamName: KINESIS_STREAM_NAME,
    PartitionKey: callId,
    Data: Buffer.from(JSON.stringify(putObj)),
  };
  const putCmd = new PutRecordCommand(putParams);
  try {
    await kinesisClient.send(putCmd);
  } catch (error) {
    console.error('Error writing ADD_TRANSCRIPT_SEGMENT event', error);
  }
};

const writeCallStartEventToKds = async function (callData) {
  console.log("Write Call Start Event to KDS");
  const putObj = {
    CallId: callData.callId,
    CreatedAt: new Date().toISOString(),
    CustomerPhoneNumber: callData.fromNumber,
    SystemPhoneNumber: callData.toNumber,
    AgentId: callData.agentId,
    EventType: "START",
  };
  const putParams = {
    StreamName: KINESIS_STREAM_NAME,
    PartitionKey: callData.callId,
    Data: Buffer.from(JSON.stringify(putObj)),
  };
  console.log("Sending Call START event on KDS: ", JSON.stringify(putObj));
  const putCmd = new PutRecordCommand(putParams);
  try {
    await kinesisClient.send(putCmd);
  } catch (error) {
    console.error('Error writing call START event', error);
  }
};

const writeCallEndEventToKds = async function (callId) {
  console.log("Write Call End Event to KDS");
  const putObj = {
    CallId: callId,
    EventType: "END_TRANSCRIPT",
  };
  const putParams = {
    StreamName: KINESIS_STREAM_NAME,
    PartitionKey: callId,
    Data: Buffer.from(JSON.stringify(putObj)),
  };
  console.log("Sending Call END_TRANSCRIPT event on KDS: ", JSON.stringify(putObj));
  const putCmd = new PutRecordCommand(putParams);
>>>>>>> 908d5a3e
  try {
    await dynamoClient.send(putCmd);
  } catch (error) {
<<<<<<< HEAD
    console.error('Error writing event', error);
  }
};

// Query KVS for START events for this callId
const getStreamsFromDynamo = async function getStreamsFromDynamo(callId, agentArn, callerArn) {
  const resultArns = {
    agentStreamArn: agentArn, // 'agent-channel-stream';
    callerStreamArn: callerArn, // 'caller-channel-stream';
=======
    console.error('Error writing call END_TRANSCRIPT', error);
  }
};

const getCallDataFromChimeEvents = async function (callEvent) {
  let callerStreamArn = callEvent.detail.streamArn;
  let agentStreamArn = await getChannelStreamFromDynamo(
    callEvent.detail.callId,
    'AGENT',
  );
  if (agentStreamArn == undefined) {
    console.log(`Timed out waiting for AGENT stream event after 10s. Exiting.`);
    return;
  }

  let now = new Date().toISOString();
  let callData = {
    callId: callEvent.detail.callId,
    originalCallId: callEvent.detail.callId,
    callStreamingStartTime: now,
    callProcessingStartTime: now,
    callStreamingEndTime: "",
    shouldProcessCall: true,
    fromNumber: callEvent.detail.fromNumber,
    toNumber: callEvent.detail.toNumber,
    agentId: callEvent.detail.agentId,
    callerStreamArn: callerStreamArn,
    agentStreamArn: agentStreamArn,
    lambdaCount: 0,
  };

  // Call customer LambdaHook, if present
  if (LAMBDA_HOOK_FUNCTION_ARN) {
    // invoke lambda function
    // if it fails, just throw an exception and exit
    console.log(`Invoking LambdaHook: ${LAMBDA_HOOK_FUNCTION_ARN}`);
    const invokeCmd = new InvokeCommand({
      FunctionName: LAMBDA_HOOK_FUNCTION_ARN,
      InvocationType: 'RequestResponse',
      Payload: JSON.stringify(callEvent),
    });
    const lambdaResponse = await lambdaClient.send(invokeCmd);
    const payload = JSON.parse(Buffer.from(lambdaResponse.Payload));
    console.log(`LambdaHook response: ${JSON.stringify(payload)}`);
    if (lambdaResponse.FunctionError) {
      console.log('Lambda failed to run, throwing an exception');
      throw new Error(payload);
    }
    /* Process the response. All fields optional:
        {
          // all fields optional
          originalCallId: <string>,
          shouldProcessCall: <boolean>,
          isCaller: <boolean>,
          callId: <string>,
          agentId: <string>,
          fromNumber: <string>,
          toNumber: <string>
        }
    */

    // New CallId?
    if (payload.callId) {
      console.log(`Lambda hook returned new callId: "${payload.callId}"`);
      callData.callId = payload.callId;
    }

    // Swap caller and agent channels?
    if (payload.isCaller === false) {
      console.log(`Lambda hook returned isCaller=false, swapping caller/agent streams`);
      [callData.agentStreamArn, callData.callerStreamArn] = [callData.callerStreamArn, callData.agentStreamArn];
    }
    if (payload.isCaller === true) {
      console.log(`Lambda hook returned isCaller=true, caller/agent streams not swapped`);
    }

    // AgentId?
    if (payload.agentId) {
      console.log(`Lambda hook returned agentId: "${payload.agentId}"`);
      callData.agentId = payload.agentId;
    }

    // New 'to' or 'from' phone numbers?
    if (payload.fromNumber) {
      console.log(`Lambda hook returned fromNumber: "${payload.fromNumber}"`);
      callData.fromNumber = payload.fromNumber;
    }
    if (payload.toNumber) {
      console.log(`Lambda hook returned toNumber: "${payload.toNumber}"`);
      callData.toNumber = payload.toNumber;
    }

    // Should we process this call?
    if (payload.shouldProcessCall === false) {
      console.log('Lambda hook returned shouldProcessCall=false.');
      callData.shouldProcessCall = false;
      callData.callProcessingStartTime = "";
    }
    if (payload.shouldProcessCall === true) {
      console.log('Lambda hook returned shouldProcessCall=true.');
    }
  }
  return callData;
};

const writeChimeCallStartEventToDdb = async function (callEvent) {
    const startTime = new Date(callEvent.detail.startTime);
    const expiration = getExpiration(1);
    const eventType = EVENT_TYPE[callEvent.detail.streamingStatus];
    const channel = callEvent.detail.isCaller ? 'CALLER' : 'AGENT';
    const now = new Date().toISOString();

    const putParams = {
      TableName: TRANSCRIBER_CALL_EVENT_TABLE_NAME,
      Item: {
        PK: { S: `ce#${callEvent.detail.callId}` },
        SK: { S: `${channel}` },
        CallId: { S: callEvent.detail.callId },
        ExpiresAfter: { N: expiration.toString() },
        CreatedAt: { S: now },
        CustomerPhoneNumber: { S: callEvent.detail.fromNumber },
        SystemPhoneNumber: { S: callEvent.detail.toNumber },
        Channel: { S: channel },
        EventType: { S: eventType },
        StreamArn: { S: callEvent.detail.streamArn },
      },
    };
    console.log("Writing Chime Call Start event to DynamoDB: ", JSON.stringify(putParams));
    const putCmd = new PutItemCommand(putParams);
    try {
      await dynamoClient.send(putCmd);
    } catch (error) {
      console.error('Error writing Chime Call Start event', error);
    }
};

const writeCallDataToDdb = async function (callData) {
  console.log("Write callData to DDB");
  const expiration = getExpiration(1);
  const now = new Date().toISOString();
  const putParams = {
    TableName: TRANSCRIBER_CALL_EVENT_TABLE_NAME,
    Item: {
      PK: { S: `cd#${callData.callId}` },
      SK: { S: `BOTH` },
      CreatedAt: { S: now },
      ExpiresAfter: { N: expiration.toString() },
      CallData: { S: JSON.stringify(callData)},
    },
>>>>>>> 908d5a3e
  };
  console.log(putParams);
  const putCmd = new PutItemCommand(putParams);
  try {
    await dynamoClient.send(putCmd);
  } catch (error) {
    console.error('Error writing Call Data to Ddb', error);
  }
};

const getCallDataForStartCallProcessingEvent = async function (scpevent) {
  const callId = scpevent.callId;
  let callData = await getCallDataFromDdb(callId);
  if (!callData) {
    console.log(`ERROR: No callData stored for callId: ${callId} - exiting.`);
    return undefined;
  }
  if (callData.callProcessingStartTime) {
    console.log(`ERROR: Call ${callId} is already processed/processing - exiting.`);
    return undefined;
  }
  // Add Start Call Event info to saved callData object and write back to DDB for tracing
  callData.startCallProcessingEvent = scpevent;
  callData.callProcessingStartTime = new Date().toISOString();
  /* Start Call Event can contain following optional fields, used to modify callData:
          agentId: <string>,
          fromNumber: <string>,
          toNumber: <string>
  */
  // AgentId?
  if (scpevent.agentId) {
    console.log(`START_CALL_PROCESSING event contains agentId: "${scpevent.agentId}"`);
    callData.agentId = scpevent.agentId;
  }
  // New 'to' or 'from' phone numbers?
  if (scpevent.fromNumber) {
    console.log(`START_CALL_PROCESSING event contains fromNumber: "${scpevent.fromNumber}"`);
    callData.fromNumber = scpevent.fromNumber;
  }
  if (scpevent.toNumber) {
    console.log(`START_CALL_PROCESSING event contains toNumber: "${scpevent.toNumber}"`);
    callData.toNumber = scpevent.toNumber;
  }
  return callData;
};

const getCallDataFromDdb = async function (callId) {
  // Set the parameters
  const params = {
    Key: {
      "PK": {
        S: `cd#${callId}`
      },
      "SK": {
        S: `BOTH`
      }
    },
    TableName: TRANSCRIBER_CALL_EVENT_TABLE_NAME,
  };
  console.log("GetItem params: ", JSON.stringify(params));
  const command = new GetItemCommand(params);
  let callData;
  try {
    const data = await dynamoClient.send(command);
    console.log("GetItem result: ",JSON.stringify(data));
    callData = JSON.parse(data.Item.CallData.S);
  } catch (error) {
    console.log("Error retrieving callData - Possibly invalid callId?: ", error)
  }
  return callData;
};

// Retrieve Chime stream event for specified channel, waiting for up to 10s
const getChannelStreamFromDynamo = async function (callId, channel) {
  // Set the parameters
  const params = {
    Key: {
      "PK": {
        S: `ce#${callId}`
      },
      "SK": {
        S: `${channel}`
      }
    },
    TableName: TRANSCRIBER_CALL_EVENT_TABLE_NAME,
  };
  console.log("GetItem params: ", JSON.stringify(params));
  const command = new GetItemCommand(params);
  let agentStreamArn = undefined;
  let loopCount = 0;
  while (agentStreamArn === undefined && loopCount++ < 100) {
    const data = await dynamoClient.send(command);
    console.log("GetItem result: ",JSON.stringify(data));
    if (data.Item) {
      if (data.Item.StreamArn) agentStreamArn = data.Item.StreamArn.S;
    } else {
      console.log(loopCount, `${channel} stream not yet available. Sleeping 100ms.`);
      await sleep(100);
    }
  }
  return agentStreamArn;
};

function timestampDeltaCheck(n) {
  // Log delta between producer and server timestamps for our two streams.
  const kvsProducerTimestampDelta = Math.abs(kvsProducerTimestamp["Caller"] - kvsProducerTimestamp["Agent"]);
  const kvsServerTimestampDelta = Math.abs(kvsServerTimestamp["Caller"] - kvsServerTimestamp["Agent"]);
  if (kvsProducerTimestampDelta > n) {
    console.log(`WARNING: Producer timestamp delta of received audio is over ${n} seconds.`);
  }
  console.log(`Producer timestamps delta: ${kvsProducerTimestampDelta}, Caller: ${kvsProducerTimestamp["Caller"]}, Agent ${kvsProducerTimestamp["Agent"]}.`);
  console.log(`Server timestamps delta: ${kvsServerTimestampDelta}, Caller: ${kvsServerTimestamp["Caller"]}, Agent ${kvsServerTimestamp["Agent"]}.`);
}

const readKVS = async (streamName, streamArn, lastFragment, streamPipe) => {
  let actuallyStop = false;
  let firstDecodeEbml = true;
<<<<<<< HEAD
  let totalSize = 0;
=======
  let timestampDriftDetected = false;

>>>>>>> 908d5a3e
  let lastMessageTime;

  console.log('inside readKVS worker', REGION, streamName, streamArn);
  const decoder = new EbmlStreamDecoder({
    bufferTagIds: [EbmlTagId.SimpleTag, EbmlTagId.SimpleBlock],
  });
  decoder.on('error', (error) => {
    console.log('Decoder Error:', JSON.stringify(error));
  });
  decoder.on('data', (chunk) => {
    lastMessageTime = Date().now;
    if (chunk.id === EbmlTagId.Segment && chunk.position === EbmlTagPosition.End) {
      // this is the end of a segment. Lets forcefully stop if needed.
      if (timeToStop) actuallyStop = true;
    }
    if (!timeToStop) {
      if (chunk.id === EbmlTagId.SimpleTag) {
        if (chunk.Children[0].data === 'AWS_KINESISVIDEO_FRAGMENT_NUMBER') {
          lastFragment = chunk.Children[1].data;
        }
        // capture latest audio timestamps for stream in global variable
        if (chunk.Children[0].data === 'AWS_KINESISVIDEO_SERVER_TIMESTAMP') {
          kvsServerTimestamp[streamName] = chunk.Children[1].data;
        }
        if (chunk.Children[0].data === 'AWS_KINESISVIDEO_PRODUCER_TIMESTAMP') {
          kvsProducerTimestamp[streamName] = chunk.Children[1].data;
        }
      }
      if (chunk.id === EbmlTagId.SimpleBlock) {
        if (firstDecodeEbml) {
          firstDecodeEbml = false;
          console.log(`decoded ebml, simpleblock size:${chunk.size} stream: ${streamName}`);
          console.log(`${streamName} stream - producer timestamp: ${kvsProducerTimestamp[streamName]}, server timestamp: ${kvsServerTimestamp[streamName]}`);
          timestampDeltaCheck(1);
        }
        try {
          streamPipe.write(chunk.payload);
        } catch (error) {
          console.error('Error posting payload chunk', error);
        }
      }
    }
  }); // use this to find last fragment tag we received
  decoder.on('end', () => {
    // close stdio
    console.log(streamName, 'Finished');
    console.log(`Last fragment for ${streamName} ${lastFragment} total size: ${totalSize}`);
  });
  console.log(`Starting stream ${streamName}`);
  const kvClient = new KinesisVideoClient({ REGION });
  const getDataCmd = new GetDataEndpointCommand({ APIName: 'GET_MEDIA', StreamARN: streamArn });
  const response = await kvClient.send(getDataCmd);
  const mediaClient = new KinesisVideoMedia({ REGION, endpoint: response.DataEndpoint });
  let fragmentSelector = { StreamARN: streamArn, StartSelector: { StartSelectorType: 'NOW' } };
  if (lastFragment && lastFragment.length > 0) {
    fragmentSelector = {
      StreamARN: streamArn,
      StartSelector: {
        StartSelectorType: 'FRAGMENT_NUMBER',
        AfterFragmentNumber: lastFragment,
      },
    };
  }
  const result = await mediaClient.getMedia(fragmentSelector);
  const streamReader = result.Payload;

  const timeout = setTimeout(() => {
    // Check every 10 seconds if 5 minutes have passed
    if (Date.now() - lastMessageTime > 1000 * 60 * 5) {
      clearInterval(timeout);
      streamReader.destroy();
    }
  }, 10000);

  let firstKvsChunk = true;
  try {
    for await (const chunk of streamReader) {
      if (firstKvsChunk) {
        firstKvsChunk = false;
        console.log(`${streamName} received chunk size: ${chunk.length}`);
      }
      totalSize += chunk.length;
      decoder.write(chunk);
      if (actuallyStop) break;
    }
  } catch (error) {
    console.error('error writing to decoder', error);
  } finally {
    console.log(`Closing buffers ${streamName}`);
    decoder.end();
  }

  return lastFragment;
};

const readTranscripts = async function readTranscripts(
  tsStream,
  callId,
  callerStreamArn,
  sessionId,
) {
  try {
<<<<<<< HEAD
    for await (const event of tsStream) {
      if (event.UtteranceEvent) {
        writeUtteranceEvent(event.UtteranceEvent, callId, callerStreamArn, sessionId);
      }
      if (event.CategoryEvent) {
        writeCategoryEvent(event.CategoryEvent, callId, callerStreamArn, sessionId);
      }
      if (event.TranscriptionEvent) {
        writeTranscriptionSegment(event.TranscriptionEvent, callId, callerStreamArn, sessionId);
      }
=======
    for await (const chunk of tsStream) {
      writeTranscriptionSegmentToKds(chunk, callId, callerStreamArn, sessionId);
>>>>>>> 908d5a3e
    }
  } catch (error) {
    console.error('error writing transcription segment', JSON.stringify(error));
  } finally {
  }
};

const go = async function go(
  callId,
  lambdaCount,
  agentStreamArn,
  callerStreamArn,
  sessionId,
  lastAgentFragment,
  lastCallerFragment,
) {
  let firstChunkToTranscribe = true;
  const passthroughStream = new stream.PassThrough({ highWaterMark: BUFFER_SIZE });
  const audioStream = async function* audioStream() {
    try {
      if (isTCAEnabled) {
        const channel0 = { ChannelId: 0, ParticipantRole: ParticipantRole.AGENT };
        const channel1 = { ChannelId: 1, ParticipantRole: ParticipantRole.CALLER };
        const channelDefinitions = [];
        channelDefinitions.push(channel0);
        channelDefinitions.push(channel1);
        const configurationEvent = { ChannelDefinitions: channelDefinitions };
        yield { ConfigurationEvent: configurationEvent };
      }
      for await (const payloadChunk of passthroughStream) {
        if (firstChunkToTranscribe) {
          firstChunkToTranscribe = false;
          console.log('Sending first chunk to transcribe: ', payloadChunk.length);
        }
        yield { AudioEvent: { AudioChunk: payloadChunk } };
      }
    } catch (error) {
      console.log('Error reading passthrough stream or yielding audio chunk.');
    }
  };

  const tempRecordingFilename = `${callId}-${lambdaCount}.raw`;
  const writeRecordingStream = fs.createWriteStream(TEMP_FILE_PATH + tempRecordingFilename);

  const tsClient = new TranscribeStreamingClient({ region: REGION });
  let tsStream;
  let tsParams;

  /* configure stream transcription parameters */
  if (isTCAEnabled) {
    tsParams = {
      LanguageCode: 'en-US',
      MediaSampleRateHertz: 8000,
      MediaEncoding: 'pcm',
      // VocabularyName: customVocab,
      // ContentRedactionType: (isRedactionEnabled === 'true') ? contentRedactionType : undefined,
      // PiiEntityTypes: (isRedactionEnabled === 'true') && (contentRedactionType === 'PII')
      //    ? piiEntities : undefined,
      AudioStream: audioStream(),
    };
  } else {
    tsParams = {
      LanguageCode: TRANSCRIBE_LANGUAGE_CODE,
      MediaEncoding: 'pcm',
      MediaSampleRateHertz: 8000,
      NumberOfChannels: 2,
      EnableChannelIdentification: true,
      AudioStream: audioStream(),
    };
  }
  /* common optional stream parameters */
  if (sessionId !== undefined) {
    tsParams.SessionId = sessionId;
  }
  if (IS_CONTENT_REDACTION_ENABLED && TRANSCRIBE_LANGUAGE_CODE === 'en-US') {
    tsParams.ContentRedactionType = CONTENT_REDACTION_TYPE;
    if (PII_ENTITY_TYPES) tsParams.PiiEntityTypes = PII_ENTITY_TYPES;
  }
  if (CUSTOM_VOCABULARY_NAME) {
    tsParams.VocabularyName = CUSTOM_VOCABULARY_NAME;
  }

  /* start the stream */
  let tsResponse;
  if (isTCAEnabled) {
    tsResponse = await tsClient.send(new StartCallAnalyticsStreamTranscriptionCommand(tsParams));
    tsStream = stream.Readable.from(tsResponse.CallAnalyticsTranscriptResultStream);
  } else {
    tsResponse = await tsClient.send(new StartStreamTranscriptionCommand(tsParams));
    tsStream = stream.Readable.from(tsResponse.TranscriptResultStream);
  }

  sessionId = tsResponse.SessionId;
<<<<<<< HEAD
  if (lastAgentFragment === undefined) {
    writeStatusToKds('STEREO', 'START_TRANSCRIPT', callId, callerStreamArn, sessionId);
  } else writeStatusToKds('STEREO', 'CONTINUE_TRANSCRIPT', callId, callerStreamArn, sessionId);
=======
  console.log('creating readable from transcript stream');
  const tsStream = stream.Readable.from(tsResponse.TranscriptResultStream);
>>>>>>> 908d5a3e

  console.log('creating interleave streams');
  const agentBlock = new BlockStream(2);
  const callerBlock = new BlockStream(2);
  const combinedStream = new PassThrough();
  const combinedStreamBlock = new BlockStream(4);
  combinedStream.pipe(combinedStreamBlock);
  combinedStreamBlock.on('data', (chunk) => {
    passthroughStream.write(chunk);
    writeRecordingStream.write(chunk);
  });

  interleave([agentBlock, callerBlock]).pipe(combinedStream);
  console.log('starting workers');

  const callerWorker = readKVS('Caller', callerStreamArn, lastCallerFragment, callerBlock);
  const agentWorker = readKVS('Agent', agentStreamArn, lastAgentFragment, agentBlock);

  console.log('done starting workers');

  timeToStop = false;
  stopTimer = setTimeout(() => {
    timeToStop = true;
  }, TIMEOUT);

  keepAliveTimer = setInterval(() => {
    if (timeToStop === true) {
      clearInterval(keepAliveTimer);
    } else {
      agentBlock.write(keepAliveChunk);
      callerBlock.write(keepAliveChunk);
    }
  }, KEEP_ALIVE);

  const transcribePromise = readTranscripts(tsStream, callId, callerStreamArn, sessionId);

  const returnVals = await Promise.all([callerWorker, agentWorker]);

  // we are done with transcribe.
  passthroughStream.end();

  await transcribePromise;

  console.log('Done with all 3 streams');
  console.log('Last Caller Fragment: ', returnVals[0]);
  console.log('Last Agent Fragment: ', returnVals[1]);

  // stop the timer so when we finish and upload to s3 this doesnt kick in
  if (timeToStop === false) {
    clearTimeout(stopTimer);
    timeToStop = false;
  }

  writeRecordingStream.end();

  return {
    agentStreamArn,
    callerStreamArn,
    lastCallerFragment: returnVals[0],
    lastAgentFragment: returnVals[1],
    sessionId,
    tempFileName: tempRecordingFilename,
  };
};

<<<<<<< HEAD
// async function handler (event) {
const handler = async function handler(event, context) {
  if (!event.detail.lambdaCount) event.detail.lambdaCount = 0;
  if (event.detail.lambdaCount > 30) {
    console.log('Stopping due to runaway recursive Lambda.');
  }

  console.log(JSON.stringify(event));

  if (EVENT_TYPE[event.detail.streamingStatus] === 'START') await writeCallEventToDynamo(event);

  let result;

  if (event.detail.streamingStatus === 'CONTINUE') {
    console.log('---CONTINUING FROM PREVIOUS LAMBDA: ', event.detail.lambdaCount, '---');
    result = await go(
      event.detail.callId,
      event.detail.lambdaCount,
      event.detail.agentStreamArn,
      event.detail.callerStreamArn,
      event.detail.transcribeSessionId,
      event.detail.lastAgentFragment,
      event.detail.lastCallerFragment,
    );
  } else if (event.detail.streamingStatus === 'STARTED') {
    let agentStreamArn;
    let callerStreamArn;

    // save which stream we just received from event
    if (event.detail.isCaller === true) {
      callerStreamArn = event.detail.streamArn;
    } else {
      // agentStreamArn = event.detail.streamArn;
      console.log('this is not the caller stream, so return.');
=======

// MAIN LAMBDA HANDLER - FUNCTION ENTRY POINT
const handler = async function (event, context) {

  console.log("Event: ", JSON.stringify(event));

  // initialise clients (globals) each invocation to avoid possibility of ECONNRESET in subsequent invocations.
  s3Client = new S3Client({ region: REGION });
  lambdaClient = new LambdaClient({ region: REGION });
  dynamoClient = new DynamoDBClient({ region: REGION });
  kinesisClient = new KinesisClient({ region: REGION });

  /*
  Create a callData object for incoming event:
  A LAMBDA_CONTINUE event contains callData object ready to use
  A START_CALL_PROCESSING event contains callId which is used to look up a previously stored callData object
  Chime stream STARTED events for both AGENT and CALLER streams are combined to create a new callData object
    - the AGENT event is stored to DynamoDB and the function exits
    - the CALLER event is correlated with stored AGENT event to create callData object
    - an optional user defined Lambda hook may:
         - manipulate callData object fields
         - save callData object to DynamoDB and delay or disable call processing until/if a START_CALL_PROCESSING is received later
  */

  let callData;

  if (event['action'] === 'LAMBDA_CONTINUE') {
    callData = event.callData;
    console.log('--- CONTINUING FROM PREVIOUS LAMBDA. LAMBDA SEQUENCE COUNT: ', callData.lambdaCount, '---');
    if (callData.lambdaCount > 30) {
      console.log('Stopping due to runaway recursive Lambda.');
>>>>>>> 908d5a3e
      return;
    }
  }

<<<<<<< HEAD
    let streamResults = await getStreamsFromDynamo(
      event.detail.callId,
      agentStreamArn,
      callerStreamArn,
    );
    console.log(`agent stream:${streamResults.agentStreamArn}`);
    console.log(`caller stream:${streamResults.callerStreamArn}`);

    let loopCount = 0;

    while (
      // eslint-disable-next-line prettier/prettier
      streamResults.agentStreamArn === undefined || streamResults.callerStreamArn === undefined
    ) {
      console.log(loopCount, 'Agent or caller streams not yet available. Sleeping 100ms.');
      await sleep(100);
      streamResults = await getStreamsFromDynamo(
        event.detail.callId,
        agentStreamArn,
        callerStreamArn,
      );
      console.log(`agent stream:${streamResults.agentStreamArn}`);
      console.log(`caller stream:${streamResults.callerStreamArn}`);
      loopCount += 1;
      if (loopCount === 100) {
        console.log('Both KVS streams not active after 10 seconds. Exiting.');
        return;
      }
=======
  else if (event['source'] === 'lca-solution' && event['detail-type'] === 'START_CALL_PROCESSING') {
    console.log('START_CALL_PROCESSING event received, Retrieving previously stored callData.');
    callData = await getCallDataForStartCallProcessingEvent(event.detail);
    if (!callData) {
      console.log('Nothing to do - exiting.');
      return;
>>>>>>> 908d5a3e
    }
    await writeCallDataToDdb(callData);
    console.log("Ready to start processing call")
    await writeCallStartEventToKds(callData);
  }

  else if (event['source'] === "aws.chime") {
    if (event.detail.streamingStatus === 'STARTED') {
      console.log("AWS Chime stream STARTED event received. Save event record to DynamoDB.");
      await writeChimeCallStartEventToDdb(event);

      if (event.detail.isCaller === false) {
        console.log("This is the AGENT stream (isCaller is false). Exit and wait for CALLER stream event to arrive.");
        return;
      }

<<<<<<< HEAD
      // Swap caller and agent channels?
      if (payload.isCaller === false) {
        console.log('Lambda hook returned isCaller=false, swapping caller/agent streams');
        [streamResults.agentStreamArn, streamResults.callerStreamArn] = [
          streamResults.callerStreamArn,
          streamResults.agentStreamArn,
        ];
      }
      if (payload.isCaller === true) {
        console.log('Lambda hook returned isCaller=true, caller/agent streams not swapped');
      }
=======
      console.log("This is the CALLER stream (isCaller is true). Collate with AGENT stream data from DynamoDB.");
      callData = await getCallDataFromChimeEvents(event);
>>>>>>> 908d5a3e

      console.log("Saving callData to DynamoDB");
      await writeCallDataToDdb(callData);

      if (callData.shouldProcessCall === false) {
        console.log('CallData shouldProcessCall is false, exiting.');
        return;
      }
<<<<<<< HEAD
=======
      console.log("Ready to start processing call")
      await writeCallStartEventToKds(callData);
    }
    else {
      console.log(`AWS Chime stream status ${event.detail.streamingStatus}: Nothing to do - exiting`)
      return;
>>>>>>> 908d5a3e
    }
  }

  if (!callData) {
    console.log("Nothing to do - exiting")
    return;
  }

  console.log("CallData: ", JSON.stringify(callData));
  let result = await go(
    callData.callId,
    callData.lambdaCount,
    callData.agentStreamArn,
    callData.callerStreamArn,
    callData.transcribeSessionId || undefined,
    callData.lastAgentFragment || undefined,
    callData.lastCallerFragment || undefined,
  );
  if (result) {
    if (timeToStop) {
<<<<<<< HEAD
      console.log('Starting new Lambad');
      event.detail.streamingStatus = 'CONTINUE';
      event.detail.agentStreamArn = result.agentStreamArn;
      event.detail.callerStreamArn = result.callerStreamArn;
      event.detail.lastAgentFragment = result.lastAgentFragment;
      event.detail.lastCallerFragment = result.lastCallerFragment;
      event.detail.transcribeSessionId = result.sessionId;
      if (!event.detail.lambdaCount) event.detail.lambdaCount = 1;
      else event.detail.lambdaCount += 1;

      // we need to launch a new one
=======
      console.log('Lambda approaching max execution time. Starting a new Lambda to continue processing the call.');
      let newEvent = {};
      newEvent.action = 'LAMBDA_CONTINUE';
      newEvent.callData = callData;
      newEvent.callData.lastAgentFragment = result.lastAgentFragment;
      newEvent.callData.lastCallerFragment = result.lastCallerFragment;
      newEvent.callData.transcribeSessionId = result.sessionId;
      newEvent.callData.lambdaCount = callData.lambdaCount + 1;
      console.log("Launching new Lambda with event: ", JSON.stringify(newEvent))
>>>>>>> 908d5a3e
      const invokeCmd = new InvokeCommand({
        FunctionName: context.invokedFunctionArn,
        InvocationType: 'Event',
        Payload: JSON.stringify(newEvent),
      });
      await lambdaClient.send(invokeCmd);
    } else {
      // Call has ended
      await writeCallEndEventToKds(callData.callId);
      callData.callStreamingEndTime = new Date().toISOString();
      await writeCallDataToDdb(callData);
    }

    // Write audio to s3 before completely exiting
    await writeToS3(result.tempFileName);
    await deleteTempFile(TEMP_FILE_PATH + result.tempFileName);

    if (!timeToStop) {
      await mergeFiles({
        bucketName: OUTPUT_BUCKET,
        recordingPrefix: RECORDING_FILE_PREFIX,
        rawPrefix: RAW_FILE_PREFIX,
        callId: callData.callId,
        lambdaCount: callData.lambdaCount,
      });
      await writeS3UrlToKds(callData.callId);
    }
  }
<<<<<<< HEAD
=======
  return;
>>>>>>> 908d5a3e
};

exports.handler = handler;<|MERGE_RESOLUTION|>--- conflicted
+++ resolved
@@ -3,19 +3,16 @@
 SPDX-License-Identifier: Apache-2.0
  */
 /* eslint-disable no-console */
-/* eslint-disable no-await-in-loop */
-/* eslint-disable no-restricted-syntax */
-/* eslint-disable no-param-reassign */
+
+// TODO: Add Metrics & Logger from Lambda Powertools
+// TODO: Retries and resiliency
+// TODO: Debug why sometimes it is now working twice
 
 const { DynamoDBClient, GetItemCommand, PutItemCommand } = require('@aws-sdk/client-dynamodb');
 const { S3Client, PutObjectCommand } = require('@aws-sdk/client-s3');
-
-/* Transcribe and Streaming Libraries */
 const {
   TranscribeStreamingClient,
   StartStreamTranscriptionCommand,
-  StartCallAnalyticsStreamTranscriptionCommand,
-  ParticipantRole,
 } = require('@aws-sdk/client-transcribe-streaming');
 const { LambdaClient, InvokeCommand } = require('@aws-sdk/client-lambda');
 const BlockStream = require('block-stream2');
@@ -24,26 +21,12 @@
 const { PassThrough } = require('stream');
 const interleave = require('interleave-stream');
 
-/* KVS Specific */
 const { EbmlStreamDecoder, EbmlTagId, EbmlTagPosition } = require('ebml-stream');
 const { KinesisVideoClient, GetDataEndpointCommand } = require('@aws-sdk/client-kinesis-video');
 const { KinesisVideoMedia } = require('@aws-sdk/client-kinesis-video-media');
 
-<<<<<<< HEAD
-/* Local libraries */
-const { mergeFiles } = require('./mergeFiles');
-const {
-  writeS3Url,
-  writeTranscriptionSegment,
-  writeUtteranceEvent,
-  writeCategoryEvent,
-  writeCallEventToKds,
-  writeStatusToKds,
-} = require('./lca');
-=======
 const mergeFiles = require('./mergeFiles');
 const { KinesisClient, PutRecordCommand } = require('@aws-sdk/client-kinesis');
->>>>>>> 908d5a3e
 
 const REGION = process.env.REGION || 'us-east-1';
 const { TRANSCRIBER_CALL_EVENT_TABLE_NAME } = process.env;
@@ -52,20 +35,15 @@
 const RAW_FILE_PREFIX = process.env.RAW_FILE_PREFIX || 'lca-audio-raw/';
 const TEMP_FILE_PATH = process.env.TEMP_FILE_PATH || '/tmp/';
 const BUFFER_SIZE = parseInt(process.env.BUFFER_SIZE || '128', 10);
-// eslint-disable-next-line prettier/prettier
+const SAVE_PARTIAL_TRANSCRIPTS = (process.env.SAVE_PARTIAL_TRANSCRIPTS || 'true') === 'true';
 const IS_CONTENT_REDACTION_ENABLED = (process.env.IS_CONTENT_REDACTION_ENABLED || 'true') === 'true';
 const TRANSCRIBE_LANGUAGE_CODE = process.env.TRANSCRIBE_LANGUAGE_CODE || 'en-US';
 const CONTENT_REDACTION_TYPE = process.env.CONTENT_REDACTION_TYPE || 'PII';
 const PII_ENTITY_TYPES = process.env.PII_ENTITY_TYPES || 'ALL';
 const CUSTOM_VOCABULARY_NAME = process.env.CUSTOM_VOCABULARY_NAME || '';
 const KEEP_ALIVE = process.env.KEEP_ALIVE || '10000';
-<<<<<<< HEAD
-=======
 const KINESIS_STREAM_NAME = process.env.KINESIS_STREAM_NAME || '';
->>>>>>> 908d5a3e
 const LAMBDA_HOOK_FUNCTION_ARN = process.env.LAMBDA_HOOK_FUNCTION_ARN || '';
-const TRANSCRIBE_API_MODE = process.env.TRANSCRIBE_API_MODE || 'standard';
-const isTCAEnabled = TRANSCRIBE_API_MODE === 'analytics';
 
 const EVENT_TYPE = {
   STARTED: 'START',
@@ -75,43 +53,22 @@
 };
 const TIMEOUT = parseInt(process.env.LAMBDA_INVOKE_TIMEOUT, 10) || 720000;
 
-<<<<<<< HEAD
-const s3Client = new S3Client({ region: REGION });
-const lambdaClient = new LambdaClient({ region: REGION });
-const dynamoClient = new DynamoDBClient({ region: REGION });
-=======
 var s3Client;
 var lambdaClient;
 var dynamoClient;
 var kinesisClient;
->>>>>>> 908d5a3e
 
 let timeToStop = false;
 let stopTimer;
 let keepAliveTimer;
-<<<<<<< HEAD
-const keepAliveChunk = Buffer.alloc(2, 0);
-=======
 let keepAliveChunk = Buffer.alloc(2, 0);
 let kvsProducerTimestamp = {};
 let kvsServerTimestamp = {};
->>>>>>> 908d5a3e
-
-const getExpiration = function getExpiration(numberOfDays) {
+
+const getExpiration = function (numberOfDays) {
   return Math.round(Date.now() / 1000) + numberOfDays * 24 * 3600;
 };
 
-<<<<<<< HEAD
-const sleep = async function sleep(msec) {
-  return new Promise((resolve) => {
-    setTimeout(resolve, msec);
-  });
-};
-
-const writeToS3 = async function writeToS3(sourceFile, destBucket, destPrefix, destKey) {
-  console.log('Uploading to S3');
-
-=======
 const sleep = async function (msec) {
   return new Promise((resolve) => setTimeout(resolve, msec));
 }
@@ -144,7 +101,6 @@
 const writeToS3 = async function (tempFileName) {
   let sourceFile = TEMP_FILE_PATH + tempFileName;
   console.log('Uploading audio to S3');
->>>>>>> 908d5a3e
   let data;
   const fileStream = fs.createReadStream(sourceFile);
   const uploadParams = {
@@ -163,7 +119,7 @@
   return data;
 };
 
-const deleteTempFile = async function deleteTempFile(sourceFile) {
+const deleteTempFile = async function (sourceFile) {
   try {
     console.log('deleting tmp file');
     await fs.promises.unlink(sourceFile);
@@ -172,31 +128,6 @@
   }
 };
 
-<<<<<<< HEAD
-const writeCallEventToDynamo = async function writeCallEventToDynamo(callEvent) {
-  const expiration = getExpiration(1);
-  const eventType = EVENT_TYPE[callEvent.detail.streamingStatus];
-  const channel = callEvent.detail.isCaller ? 'CALLER' : 'AGENT';
-  const now = new Date().toISOString();
-
-  const putParams = {
-    TableName: EVENT_SOURCING_TABLE_NAME,
-    Item: {
-      PK: { S: `ce#${callEvent.detail.callId}` },
-      SK: { S: `ts#${callEvent.detail.startTime}#et#${eventType}#c#${channel}` },
-      CallId: { S: callEvent.detail.callId },
-      ExpiresAfter: { N: expiration.toString() },
-      CreatedAt: { S: now },
-      CustomerPhoneNumber: { S: callEvent.detail.fromNumber },
-      SystemPhoneNumber: { S: callEvent.detail.toNumber },
-      Channel: { S: channel },
-      EventType: { S: eventType },
-      StreamArn: { S: callEvent.detail.streamArn },
-    },
-  };
-  console.log(putParams);
-  const putCmd = new PutItemCommand(putParams);
-=======
 const writeTranscriptionSegmentToKds = async function (
   transcriptionEvent,
   callId,
@@ -284,21 +215,9 @@
   };
   console.log("Sending Call END_TRANSCRIPT event on KDS: ", JSON.stringify(putObj));
   const putCmd = new PutRecordCommand(putParams);
->>>>>>> 908d5a3e
-  try {
-    await dynamoClient.send(putCmd);
+  try {
+    await kinesisClient.send(putCmd);
   } catch (error) {
-<<<<<<< HEAD
-    console.error('Error writing event', error);
-  }
-};
-
-// Query KVS for START events for this callId
-const getStreamsFromDynamo = async function getStreamsFromDynamo(callId, agentArn, callerArn) {
-  const resultArns = {
-    agentStreamArn: agentArn, // 'agent-channel-stream';
-    callerStreamArn: callerArn, // 'caller-channel-stream';
-=======
     console.error('Error writing call END_TRANSCRIPT', error);
   }
 };
@@ -448,7 +367,6 @@
       ExpiresAfter: { N: expiration.toString() },
       CallData: { S: JSON.stringify(callData)},
     },
->>>>>>> 908d5a3e
   };
   console.log(putParams);
   const putCmd = new PutItemCommand(putParams);
@@ -566,12 +484,8 @@
 const readKVS = async (streamName, streamArn, lastFragment, streamPipe) => {
   let actuallyStop = false;
   let firstDecodeEbml = true;
-<<<<<<< HEAD
-  let totalSize = 0;
-=======
   let timestampDriftDetected = false;
 
->>>>>>> 908d5a3e
   let lastMessageTime;
 
   console.log('inside readKVS worker', REGION, streamName, streamArn);
@@ -646,6 +560,7 @@
     }
   }, 10000);
 
+  let totalSize = 0;
   let firstKvsChunk = true;
   try {
     for await (const chunk of streamReader) {
@@ -667,28 +582,11 @@
   return lastFragment;
 };
 
-const readTranscripts = async function readTranscripts(
-  tsStream,
-  callId,
-  callerStreamArn,
-  sessionId,
-) {
-  try {
-<<<<<<< HEAD
-    for await (const event of tsStream) {
-      if (event.UtteranceEvent) {
-        writeUtteranceEvent(event.UtteranceEvent, callId, callerStreamArn, sessionId);
-      }
-      if (event.CategoryEvent) {
-        writeCategoryEvent(event.CategoryEvent, callId, callerStreamArn, sessionId);
-      }
-      if (event.TranscriptionEvent) {
-        writeTranscriptionSegment(event.TranscriptionEvent, callId, callerStreamArn, sessionId);
-      }
-=======
+
+const readTranscripts = async function (tsStream, callId, callerStreamArn, sessionId) {
+  try {
     for await (const chunk of tsStream) {
       writeTranscriptionSegmentToKds(chunk, callId, callerStreamArn, sessionId);
->>>>>>> 908d5a3e
     }
   } catch (error) {
     console.error('error writing transcription segment', JSON.stringify(error));
@@ -696,7 +594,7 @@
   }
 };
 
-const go = async function go(
+const go = async function (
   callId,
   lambdaCount,
   agentStreamArn,
@@ -707,17 +605,8 @@
 ) {
   let firstChunkToTranscribe = true;
   const passthroughStream = new stream.PassThrough({ highWaterMark: BUFFER_SIZE });
-  const audioStream = async function* audioStream() {
+  const audioStream = async function* () {
     try {
-      if (isTCAEnabled) {
-        const channel0 = { ChannelId: 0, ParticipantRole: ParticipantRole.AGENT };
-        const channel1 = { ChannelId: 1, ParticipantRole: ParticipantRole.CALLER };
-        const channelDefinitions = [];
-        channelDefinitions.push(channel0);
-        channelDefinitions.push(channel1);
-        const configurationEvent = { ChannelDefinitions: channelDefinitions };
-        yield { ConfigurationEvent: configurationEvent };
-      }
       for await (const payloadChunk of passthroughStream) {
         if (firstChunkToTranscribe) {
           firstChunkToTranscribe = false;
@@ -734,62 +623,34 @@
   const writeRecordingStream = fs.createWriteStream(TEMP_FILE_PATH + tempRecordingFilename);
 
   const tsClient = new TranscribeStreamingClient({ region: REGION });
-  let tsStream;
-  let tsParams;
-
-  /* configure stream transcription parameters */
-  if (isTCAEnabled) {
-    tsParams = {
-      LanguageCode: 'en-US',
-      MediaSampleRateHertz: 8000,
-      MediaEncoding: 'pcm',
-      // VocabularyName: customVocab,
-      // ContentRedactionType: (isRedactionEnabled === 'true') ? contentRedactionType : undefined,
-      // PiiEntityTypes: (isRedactionEnabled === 'true') && (contentRedactionType === 'PII')
-      //    ? piiEntities : undefined,
-      AudioStream: audioStream(),
-    };
-  } else {
-    tsParams = {
-      LanguageCode: TRANSCRIBE_LANGUAGE_CODE,
-      MediaEncoding: 'pcm',
-      MediaSampleRateHertz: 8000,
-      NumberOfChannels: 2,
-      EnableChannelIdentification: true,
-      AudioStream: audioStream(),
-    };
-  }
-  /* common optional stream parameters */
+  const tsParams = {
+    LanguageCode: TRANSCRIBE_LANGUAGE_CODE,
+    MediaEncoding: 'pcm',
+    MediaSampleRateHertz: 8000,
+    NumberOfChannels: 2,
+    EnableChannelIdentification: true,
+    AudioStream: audioStream(),
+  };
+
   if (sessionId !== undefined) {
     tsParams.SessionId = sessionId;
   }
+
   if (IS_CONTENT_REDACTION_ENABLED && TRANSCRIBE_LANGUAGE_CODE === 'en-US') {
     tsParams.ContentRedactionType = CONTENT_REDACTION_TYPE;
     if (PII_ENTITY_TYPES) tsParams.PiiEntityTypes = PII_ENTITY_TYPES;
   }
+
   if (CUSTOM_VOCABULARY_NAME) {
     tsParams.VocabularyName = CUSTOM_VOCABULARY_NAME;
   }
 
-  /* start the stream */
-  let tsResponse;
-  if (isTCAEnabled) {
-    tsResponse = await tsClient.send(new StartCallAnalyticsStreamTranscriptionCommand(tsParams));
-    tsStream = stream.Readable.from(tsResponse.CallAnalyticsTranscriptResultStream);
-  } else {
-    tsResponse = await tsClient.send(new StartStreamTranscriptionCommand(tsParams));
-    tsStream = stream.Readable.from(tsResponse.TranscriptResultStream);
-  }
-
+  const tsCmd = new StartStreamTranscriptionCommand(tsParams);
+  const tsResponse = await tsClient.send(tsCmd);
+  // console.log(tsResponse);
   sessionId = tsResponse.SessionId;
-<<<<<<< HEAD
-  if (lastAgentFragment === undefined) {
-    writeStatusToKds('STEREO', 'START_TRANSCRIPT', callId, callerStreamArn, sessionId);
-  } else writeStatusToKds('STEREO', 'CONTINUE_TRANSCRIPT', callId, callerStreamArn, sessionId);
-=======
   console.log('creating readable from transcript stream');
   const tsStream = stream.Readable.from(tsResponse.TranscriptResultStream);
->>>>>>> 908d5a3e
 
   console.log('creating interleave streams');
   const agentBlock = new BlockStream(2);
@@ -855,42 +716,6 @@
   };
 };
 
-<<<<<<< HEAD
-// async function handler (event) {
-const handler = async function handler(event, context) {
-  if (!event.detail.lambdaCount) event.detail.lambdaCount = 0;
-  if (event.detail.lambdaCount > 30) {
-    console.log('Stopping due to runaway recursive Lambda.');
-  }
-
-  console.log(JSON.stringify(event));
-
-  if (EVENT_TYPE[event.detail.streamingStatus] === 'START') await writeCallEventToDynamo(event);
-
-  let result;
-
-  if (event.detail.streamingStatus === 'CONTINUE') {
-    console.log('---CONTINUING FROM PREVIOUS LAMBDA: ', event.detail.lambdaCount, '---');
-    result = await go(
-      event.detail.callId,
-      event.detail.lambdaCount,
-      event.detail.agentStreamArn,
-      event.detail.callerStreamArn,
-      event.detail.transcribeSessionId,
-      event.detail.lastAgentFragment,
-      event.detail.lastCallerFragment,
-    );
-  } else if (event.detail.streamingStatus === 'STARTED') {
-    let agentStreamArn;
-    let callerStreamArn;
-
-    // save which stream we just received from event
-    if (event.detail.isCaller === true) {
-      callerStreamArn = event.detail.streamArn;
-    } else {
-      // agentStreamArn = event.detail.streamArn;
-      console.log('this is not the caller stream, so return.');
-=======
 
 // MAIN LAMBDA HANDLER - FUNCTION ENTRY POINT
 const handler = async function (event, context) {
@@ -922,48 +747,16 @@
     console.log('--- CONTINUING FROM PREVIOUS LAMBDA. LAMBDA SEQUENCE COUNT: ', callData.lambdaCount, '---');
     if (callData.lambdaCount > 30) {
       console.log('Stopping due to runaway recursive Lambda.');
->>>>>>> 908d5a3e
       return;
     }
   }
 
-<<<<<<< HEAD
-    let streamResults = await getStreamsFromDynamo(
-      event.detail.callId,
-      agentStreamArn,
-      callerStreamArn,
-    );
-    console.log(`agent stream:${streamResults.agentStreamArn}`);
-    console.log(`caller stream:${streamResults.callerStreamArn}`);
-
-    let loopCount = 0;
-
-    while (
-      // eslint-disable-next-line prettier/prettier
-      streamResults.agentStreamArn === undefined || streamResults.callerStreamArn === undefined
-    ) {
-      console.log(loopCount, 'Agent or caller streams not yet available. Sleeping 100ms.');
-      await sleep(100);
-      streamResults = await getStreamsFromDynamo(
-        event.detail.callId,
-        agentStreamArn,
-        callerStreamArn,
-      );
-      console.log(`agent stream:${streamResults.agentStreamArn}`);
-      console.log(`caller stream:${streamResults.callerStreamArn}`);
-      loopCount += 1;
-      if (loopCount === 100) {
-        console.log('Both KVS streams not active after 10 seconds. Exiting.');
-        return;
-      }
-=======
   else if (event['source'] === 'lca-solution' && event['detail-type'] === 'START_CALL_PROCESSING') {
     console.log('START_CALL_PROCESSING event received, Retrieving previously stored callData.');
     callData = await getCallDataForStartCallProcessingEvent(event.detail);
     if (!callData) {
       console.log('Nothing to do - exiting.');
       return;
->>>>>>> 908d5a3e
     }
     await writeCallDataToDdb(callData);
     console.log("Ready to start processing call")
@@ -980,22 +773,8 @@
         return;
       }
 
-<<<<<<< HEAD
-      // Swap caller and agent channels?
-      if (payload.isCaller === false) {
-        console.log('Lambda hook returned isCaller=false, swapping caller/agent streams');
-        [streamResults.agentStreamArn, streamResults.callerStreamArn] = [
-          streamResults.callerStreamArn,
-          streamResults.agentStreamArn,
-        ];
-      }
-      if (payload.isCaller === true) {
-        console.log('Lambda hook returned isCaller=true, caller/agent streams not swapped');
-      }
-=======
       console.log("This is the CALLER stream (isCaller is true). Collate with AGENT stream data from DynamoDB.");
       callData = await getCallDataFromChimeEvents(event);
->>>>>>> 908d5a3e
 
       console.log("Saving callData to DynamoDB");
       await writeCallDataToDdb(callData);
@@ -1004,15 +783,12 @@
         console.log('CallData shouldProcessCall is false, exiting.');
         return;
       }
-<<<<<<< HEAD
-=======
       console.log("Ready to start processing call")
       await writeCallStartEventToKds(callData);
     }
     else {
       console.log(`AWS Chime stream status ${event.detail.streamingStatus}: Nothing to do - exiting`)
       return;
->>>>>>> 908d5a3e
     }
   }
 
@@ -1033,19 +809,6 @@
   );
   if (result) {
     if (timeToStop) {
-<<<<<<< HEAD
-      console.log('Starting new Lambad');
-      event.detail.streamingStatus = 'CONTINUE';
-      event.detail.agentStreamArn = result.agentStreamArn;
-      event.detail.callerStreamArn = result.callerStreamArn;
-      event.detail.lastAgentFragment = result.lastAgentFragment;
-      event.detail.lastCallerFragment = result.lastCallerFragment;
-      event.detail.transcribeSessionId = result.sessionId;
-      if (!event.detail.lambdaCount) event.detail.lambdaCount = 1;
-      else event.detail.lambdaCount += 1;
-
-      // we need to launch a new one
-=======
       console.log('Lambda approaching max execution time. Starting a new Lambda to continue processing the call.');
       let newEvent = {};
       newEvent.action = 'LAMBDA_CONTINUE';
@@ -1055,7 +818,6 @@
       newEvent.callData.transcribeSessionId = result.sessionId;
       newEvent.callData.lambdaCount = callData.lambdaCount + 1;
       console.log("Launching new Lambda with event: ", JSON.stringify(newEvent))
->>>>>>> 908d5a3e
       const invokeCmd = new InvokeCommand({
         FunctionName: context.invokedFunctionArn,
         InvocationType: 'Event',
@@ -1074,7 +836,7 @@
     await deleteTempFile(TEMP_FILE_PATH + result.tempFileName);
 
     if (!timeToStop) {
-      await mergeFiles({
+      await mergeFiles.mergeFiles({
         bucketName: OUTPUT_BUCKET,
         recordingPrefix: RECORDING_FILE_PREFIX,
         rawPrefix: RAW_FILE_PREFIX,
@@ -1084,10 +846,7 @@
       await writeS3UrlToKds(callData.callId);
     }
   }
-<<<<<<< HEAD
-=======
   return;
->>>>>>> 908d5a3e
 };
 
 exports.handler = handler;